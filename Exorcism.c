/*
 *
 * EXORCISM - Ladder Test Data Validation System
<<<<<<< HEAD
 * Copyright (c) 2025 Nikodem Witkowski
=======
 * Copyright (c) 2023 [Your Name]
>>>>>>> 6389f86f
 * Licensed under the MIT License
 * 
 * This program performs comprehensive validation of ladder test data
 * directory structures and files. It checks for required files, naming conventions,
 * content validity, and generates detailed reports before/after cleanup operations.
 */

// Standard C++ Library Headers
#include <iostream>   // For console input/output operations
#include <fstream>    // For file stream operations
#include <vector>     // For dynamic array functionality
#include <string>     // For string manipulation
#include <sstream>    // For string stream processing
#include <iomanip>    // For output formatting
#include <ctime>      // For date/time functions
#include <map>        // For key-value pair storage
#include <algorithm>  // For sorting/searching algorithms
#include <set>        // For unique element storage

// ROOT Framework Headers (Data Analysis)
#include <TSystem.h>              // System interface utilities
#include <TString.h>              // ROOT string implementation
#include <TSystemDirectory.h>     // Directory handling
#include <TSystemFile.h>          // File handling
#include <TList.h>                // Linked list container
#include <TFile.h>                // ROOT file I/O operations
#include <TCanvas.h>              // Drawing canvas
#include <TLatex.h>               // LaTeX text rendering
#include <TPie.h>                 // Pie chart visualization
#include <TLegend.h>              // Chart legend
#include <TObjString.h>           // String object wrapper
#include <TInterpreter.h>         // C++ interpreter
#include <TPaveText.h>            // Text box widget

// ===================================================================
// Global Constants and Structures
// ===================================================================

/*
 * Evaluation Status Levels:
 * These constants define the possible validation outcomes
 */
#define STATUS_PASSED           0       // All checks successful
#define STATUS_PASSED_WITH_ISSUES 1     // Minor non-critical issues
#define STATUS_FAILED           2       // Critical validation failures

/*
 * Log Files Validation Flags (Bitmask):
 * Each flag represents a specific validation failure condition
 */
#define FLAG_DIR_MISSING         0x01   // Target directory not found
#define FLAG_LOG_MISSING         0x02   // Main log file missing
#define FLAG_DATA_MISSING        0x04   // Required data files missing
#define FLAG_NO_FEB_FILE         0x08   // Matching tester FEB file missing
#define FLAG_FILE_OPEN           0x10   // File access error
#define FLAG_DATA_EMPTY          0x20   // Empty data file
#define FLAG_DATA_INVALID        0x40   // Invalid file content
#define FLAG_UNEXPECTED_FILES    0x80   // Unexpected files in directory

/*
 * Connection Files Validation Flags:
 * Specific flags for connection test files
 */
#define FLAG_CONN_FOLDER_MISSING 0x01   // conn_check_files directory missing
#define FLAG_DIR_ACCESS          0x02   // Directory access error
#define FLAG_ELECTRON_COUNT      0x04   // Incorrect electron file count
#define FLAG_HOLE_COUNT          0x08   // Incorrect hole file count
#define FLAG_FILE_OPEN_CONN      0x10   // Connection file access error
#define FLAG_UNEXPECTED_FILES_CONN 0x20 // Unexpected files in connection dir

/*
 * Trim Files Validation Flags:
 * Specific flags for trim adjustment files
 */
#define FLAG_TRIM_FOLDER_MISSING 0x01   // trim_files directory missing
#define FLAG_DIR_ACCESS_TRIM     0x02   // Directory access error
#define FLAG_ELECTRON_COUNT_TRIM 0x04   // Incorrect electron file count
#define FLAG_HOLE_COUNT_TRIM     0x08   // Incorrect hole file count
#define FLAG_FILE_OPEN_TRIM      0x10   // Trim file access error
#define FLAG_UNEXPECTED_FILES_TRIM 0x20 // Unexpected files in trim dir

/*
 * Pscan Files Validation Flags:
 * Specific flags for parameter scan files
 */
#define FLAG_PSCAN_FOLDER_MISSING 0x01  // pscan_files directory missing
#define FLAG_DIR_ACCESS_PSCAN    0x02   // Directory access error
#define FLAG_ELECTRON_TXT        0x04   // Incorrect electron txt count
#define FLAG_HOLE_TXT            0x08   // Incorrect hole txt count
#define FLAG_ELECTRON_ROOT       0x10   // Incorrect electron root count
#define FLAG_HOLE_ROOT           0x20   // Incorrect hole root count
#define FLAG_FILE_OPEN_PSCAN     0x40   // Pscan file access error
#define FLAG_UNEXPECTED_FILES_PSCAN 0x80 // Unexpected files in pscan dir
#define FLAG_MODULE_ROOT         0x100  // Module root file error
#define FLAG_MODULE_TXT          0x200  // Module text file error
#define FLAG_MODULE_PDF          0x400  // Module PDF file missing

/*
 * ValidationResult Structure:
 * Contains all validation results for a single test directory
 */
struct ValidationResult {
    int flags = 0;  // Bitmask of encountered issues
    
    // Error file collections
    std::vector<std::string> openErrorFiles;    // Files that couldn't be opened
    std::vector<std::string> unexpectedFiles;   // Unexpected files found
    std::vector<std::string> emptyFiles;        // Empty files found
    std::vector<std::string> invalidFiles;      // Files with invalid content
    std::vector<std::string> moduleErrorFiles;  // Module test file errors
    
    // Log files specific counters
    int dataFileCount = 0;      // Total data files found
    int nonEmptyDataCount = 0;  // Non-empty data files
    int validDataCount = 0;     // Data files with valid content
    bool foundFebFile = false;  // Found matching tester FEB file
    bool logExists = false;     // Main log file exists
    
    // Trim/Conn files specific counters
    int electronCount = 0;      // Electron files found
    int holeCount = 0;          // Hole files found
    
    // Pscan files specific counters
    int electronTxtCount = 0;   // Electron text files
    int holeTxtCount = 0;       // Hole text files
    int electronRootCount = 0;  // Electron root files
    int holeRootCount = 0;      // Hole root files
};

/*
 * GlobalState Structure:
 * Tracks overall validation state across all directories
 */
struct GlobalState {
    std::vector<std::string> reportPages;  // Individual directory reports
    std::string globalSummary;             // Consolidated summary
    int passedDirs = 0;                    // Count of passed directories
    int passedWithIssuesDirs = 0;          // Count of passed with issues
    int failedDirs = 0;                    // Count of failed directories
    std::string currentLadder;             // Current working directory name
};

GlobalState gState;  // Global state instance

// ===================================================================
// Helper Functions
// ===================================================================

/*
 * DirectoryExists:
 * Checks if a directory exists at the given path
 */
bool DirectoryExists(const TString& path) {
    return !gSystem->AccessPathName(path, kFileExists);
}

/*
 * GetDirectoryListing:
 * Returns a list of files in the specified directory
 */
TList* GetDirectoryListing(const TString& path) {
    TSystemDirectory dir(path, path);
    return dir.GetListOfFiles();
}

/*
 * CheckFileAccess:
 * Verifies if a file can be opened and tracks failures
 */
bool CheckFileAccess(const TString& filePath, std::vector<std::string>& errorList) {
    std::ifstream file(filePath.Data());
    if (!file.is_open()) {
        errorList.push_back(gSystem->BaseName(filePath.Data()));
        return false;
    }
    file.close();
    return true;
}

/*
 * CheckRootFile:
 * Verifies if a ROOT file can be opened properly
 */
bool CheckRootFile(const TString& filePath, std::vector<std::string>& errorList) {
    TFile* file = TFile::Open(filePath, "READ");
    if (!file || file->IsZombie()) {
        errorList.push_back(gSystem->BaseName(filePath.Data()));
        if (file) delete file;
        return false;
    }
    delete file;
    return true;
}

/*
 * CheckDataFileContent:
 * Verifies if the content of a .dat file meets expected patterns
 */
bool CheckDataFileContent(const char* filePath) {
    std::ifstream file(filePath);
    if (!file.is_open()) {
        return false;
    }

    std::string line;
    while (std::getline(file, line)) {
        if (line.find("LV_AFT_CONFIG_P") != std::string::npos) {
            int validLinesAfter = 0;
            while (std::getline(file, line)) {
                if (line.find_first_not_of(" \t") == std::string::npos) {
                    continue;
                }
                validLinesAfter++;
                if (validLinesAfter >= 2) {
                    return true;
                }
            }
            break;
        }
    }
    return false;
}

// ===================================================================
// Validation Functions
// ===================================================================

/*
 * CheckLogFiles:
 * Validates the log files and data files in a test directory
 * 
 * Parameters:
 *   targetDir - Name of the directory to validate
 * 
 * Returns:
 *   ValidationResult containing all findings
 * 
 * Checks:
 * 1. Directory existence
 * 2. Presence of main log file (<dir>_log.log)
 * 3. Data files (*_data.dat) existence and content
 * 4. Matching tester FEB files (tester_febs_*)
 * 5. File naming conventions with timestamps
 * 6. File accessibility and content validity
 */
ValidationResult CheckLogFiles(const char* targetDir) {
    ValidationResult result;
    TString currentDir = gSystem->pwd();
    TString fullTargetPath = TString::Format("%s/%s", currentDir.Data(), targetDir);

    // PRIMARY CHECK: Verify existence of target directory
    if (gSystem->AccessPathName(fullTargetPath, kFileExists)) {
        std::cerr << "\n===== CRITICAL ERROR =====" << std::endl;
        std::cerr << "Target directory does not exist: " << fullTargetPath << std::endl;
        result.flags |= FLAG_DIR_MISSING;
        return result; // Can't proceed if directory is missing
    }

    /* Check for existence and accessibility of the primary log file */
    TString logFilePath = TString::Format("%s/%s_log.log", fullTargetPath.Data(), targetDir);
    if (!gSystem->AccessPathName(logFilePath, kFileExists)) {
        result.logExists = true;
        if (!CheckFileAccess(logFilePath, result.openErrorFiles)) {
            std::cerr << "Error: Cannot open log file: " << logFilePath << std::endl;
            result.flags |= FLAG_FILE_OPEN;
        }
    } else {
        std::cerr << "Error: Log file does not exist: " << logFilePath << std::endl;
        result.flags |= FLAG_LOG_MISSING;
    }

    // Directory traversal
    TSystemDirectory targetDirObj(targetDir, fullTargetPath);
    TList* files = targetDirObj.GetListOfFiles();
    if (!files) {
        std::cerr << "Error: Could not read directory contents: " << fullTargetPath << std::endl;
        result.flags |= FLAG_FILE_OPEN;
        return result;
    }

    // Structure to store discovered files with their metadata
    struct FileInfo {
        TString fullPath;         // Complete file path
        TString fileName;         // Just the filename
        TString dateTimePattern;  // Extracted timestamp (YYMMDD_HHMM)
        bool isSpecialCase;       // Flag for files without timestamp
    };

    std::vector<FileInfo> dataFiles;    // Stores all found data files
    std::vector<FileInfo> testerFiles;  // Stores all found tester FEB files

    // ===================================================================
    // FILE PROCESSING LOOP
    // ===================================================================
    TSystemFile* file;
    TIter next(files);
    while ((file = (TSystemFile*)next())) {
        TString fileName = file->GetName();

        // Skip directories and special files
        if (file->IsDirectory() || fileName == "." || fileName == "..") continue;
    
        TString fullFilePath = fullTargetPath + "/" + fileName;
        bool isExpectedFile = false;

        // Skip the log file we already processed
        if (fileName == TString::Format("%s_log.log", targetDir)) {
            continue;
        }

        // Check for data files (two possible formats)
        if (fileName.BeginsWith(targetDir) && fileName.EndsWith("_data.dat")) {
            isExpectedFile = true;
            result.dataFileCount++;
            
            FileInfo info;
            info.fullPath = fullFilePath;
            info.fileName = fileName;
            info.isSpecialCase = false;

            // Check for standard format: "folder_YYMMDD_HHMM_data.dat"
            if (fileName.Length() == (15 + 1 + 6 + 1 + 4 + 9)) { // 15 (folder) + _ + 6 (YYMMDD) + _ + 4 (HHMM) + _data.dat
                info.dateTimePattern = fileName(16, 11); // Extract YYMMDD_HHMM
            } 
            // Check for special case: "folder_data.dat"
            else if (fileName == TString::Format("%s_data.dat", targetDir)) {
                info.isSpecialCase = true;
            } else {
                std::cerr << "Warning: Unexpected data file format: " << fileName << std::endl;
                result.unexpectedFiles.push_back(fileName.Data());
                result.flags |= FLAG_UNEXPECTED_FILES;
                continue; // Skip further processing for malformed names
            }
            
            dataFiles.push_back(info);
            
            // DATA FILE CONTENT VALIDATION
            std::ifstream f_data(fullFilePath.Data(), std::ios::binary | std::ios::ate);
            if (!f_data.is_open()) {
                std::cerr << "Error: Cannot open data file: " << fullFilePath << std::endl;
                result.openErrorFiles.push_back(fileName.Data());
                result.flags |= FLAG_FILE_OPEN;
            } else {
                // Check file size first (quick check)
                std::streampos size = f_data.tellg();
                f_data.close();
                
                if (size > 0) {
                    result.nonEmptyDataCount++;
                    // Perform detailed content validation
                    if (CheckDataFileContent(fullFilePath.Data())) {
                        result.validDataCount++;
                    } else {
                        std::cerr << "Error: Invalid content in data file: " << fullFilePath << std::endl;
                        result.invalidFiles.push_back(fileName.Data());
                        result.flags |= FLAG_DATA_INVALID;
                    }
                } else {
                    std::cerr << "Warning: Empty data file: " << fullFilePath << std::endl;
                    result.emptyFiles.push_back(fileName.Data());
                    result.flags |= FLAG_DATA_EMPTY;
                }
            }
        }
        // TESTER FEB FILE PROCESSING
        else if (fileName.BeginsWith("tester_febs_") && fileName.Contains("_arr_")) {
            isExpectedFile = true;
            
            FileInfo info;
            info.fullPath = fullFilePath;
            info.fileName = fileName;
            info.isSpecialCase = false;
            
            // Extract timestamp from FEB filename (format: tester_febs_*_arr_YYMMDD_HHMM*)
            Ssiz_t arrPos = fileName.Index("_arr_");
            if (arrPos != kNPOS && fileName.Length() >= arrPos + 5 + 11) {
                info.dateTimePattern = fileName(arrPos + 5, 11); // Extract YYMMDD_HHMM
            } else {
                std::cerr << "Warning: Invalid FEB file format: " << fileName << std::endl;
                result.unexpectedFiles.push_back(fileName.Data());
                result.flags |= FLAG_UNEXPECTED_FILES;
                continue;
            }
            
            testerFiles.push_back(info);
        }

        // UNEXPECTED FILE HANDLING
        if (!isExpectedFile) {
            std::cerr << "Warning: Unexpected file found: " << fullFilePath << std::endl;
            result.unexpectedFiles.push_back(fileName.Data());
            result.flags |= FLAG_UNEXPECTED_FILES;
        }
    }

    delete files; // Clean up directory listing

    // ===================================================================
    // DATA-TESTER FILE MATCHING
    // ===================================================================
    /* This complex matching handles two scenarios:
     * 1. Normal case: Data file with timestamp matches tester file with same timestamp
     * 2. Special case: Untimestamped data file matches with oldest available tester file
     */
    
    // Sort tester files chronologically (oldest first)
    std::sort(testerFiles.begin(), testerFiles.end(), [](const FileInfo& a, const FileInfo& b) {
        return a.dateTimePattern < b.dateTimePattern;
    });

    // Track which tester files have been matched
    std::vector<bool> matchedTesters(testerFiles.size(), false);
    int specialCaseMatchIndex = -1;

    for (auto& dataFile : dataFiles) {
        bool foundMatch = false;
        
        // Special case handling (data file without timestamp)
        if (dataFile.isSpecialCase) {
            // Find the oldest unmatched tester file
            for (size_t i = 0; i < testerFiles.size(); i++) {
                if (!matchedTesters[i]) {
                    matchedTesters[i] = true;
                    foundMatch = true;
                    specialCaseMatchIndex = i;
                    std::cerr << "Info: Special case data file " << dataFile.fileName 
                              << " matched with oldest available tester file " << testerFiles[i].fileName 
                              << " (pattern: " << testerFiles[i].dateTimePattern << ")" << std::endl;
                    break;
                }
            }
        } else {
            // Normal case - match by exact timestamp
            for (size_t i = 0; i < testerFiles.size(); i++) {
                if (!matchedTesters[i] && dataFile.dateTimePattern == testerFiles[i].dateTimePattern) {
                    matchedTesters[i] = true;
                    foundMatch = true;
                    std::cerr << "Info: Data file " << dataFile.fileName 
                              << " matched with tester file " << testerFiles[i].fileName 
                              << " (pattern: " << dataFile.dateTimePattern << ")" << std::endl;
                    break;
                }
            }
        }
        
        // No match found for this data file
        if (!foundMatch) {
            std::cerr << "Error: No matching tester file found for data file: " 
                      << dataFile.fileName;
            if (!dataFile.isSpecialCase) {
                std::cerr << " (pattern: " << dataFile.dateTimePattern << ")";
            }
            std::cerr << std::endl;
            result.flags |= FLAG_NO_FEB_FILE;
        }
    }

    // Final check if we have data files but no FEB files at all
    if (dataFiles.size() > 0 && testerFiles.size() == 0) {
        std::cerr << "Error: No FEB files found in directory" << std::endl;
        result.flags |= FLAG_NO_FEB_FILE;
    }

    // ===================================================================
    // REPORT GENERATION
    // ===================================================================
    std::cout << "\n===== Log Files Status =====" << std::endl;
    std::cout << "Log file:         " << (result.logExists ? "FOUND" : "MISSING") 
              << (result.flags & FLAG_FILE_OPEN ? " (OPEN ERROR)" : "") << std::endl;
    std::cout << "Data files:       " << result.dataFileCount << " found | "
              << (result.flags & FLAG_DATA_MISSING ? "NONE" : 
                 (result.flags & FLAG_DATA_EMPTY) ? "SOME EMPTY" :
                 (result.flags & FLAG_DATA_INVALID) ? "SOME INVALID" : "VALID") << std::endl;
    std::cout << "Non-empty files:  " << result.nonEmptyDataCount << "/" << result.dataFileCount << std::endl;
    std::cout << "Valid files:      " << result.validDataCount << "/" << result.dataFileCount << std::endl;
    std::cout << "Tester FEB files: " << testerFiles.size() << " found | "
              << (result.flags & FLAG_NO_FEB_FILE ? "MISSING MATCHES" : "ALL MATCHED") << std::endl;

    if (!result.emptyFiles.empty()) {
        std::cout << "\n===== Empty Data Files =====" << std::endl;
        for (const auto& file : result.emptyFiles) {
            std::cout << " - " << file << std::endl;
        }
    }

    if (!result.invalidFiles.empty()) {
        std::cout << "\n===== Invalid Data Files =====" << std::endl;
        for (const auto& file : result.invalidFiles) {
            std::cout << " - " << file << std::endl;
        }
    }

    if (!result.openErrorFiles.empty()) {
        std::cout << "\n===== File Open Errors =====" << std::endl;
        for (const auto& file : result.openErrorFiles) {
            std::cout << " - " << file << std::endl;
        }
    }

    if (!result.unexpectedFiles.empty()) {
        std::cout << "\n===== Unexpected Files =====" << std::endl;
        for (const auto& file : result.unexpectedFiles) {
            std::cout << " - " << file << std::endl;
        }
    }

    std::cout << "\nSummary: ";
    if (result.flags == 0) {
        std::cout << "ALL CHECKS PASSED";
    } else {
        if (result.flags & FLAG_DIR_MISSING) std::cout << "[DIR MISSING] ";
        if (result.flags & FLAG_LOG_MISSING) std::cout << "[LOG MISSING] ";
        if (result.flags & FLAG_DATA_MISSING) std::cout << "[DATA MISSING] ";
        if (result.flags & FLAG_NO_FEB_FILE) std::cout << "[NO FEB FILES] ";
        if (result.flags & FLAG_FILE_OPEN) std::cout << "[FILE OPEN ERROR] ";
        if (result.flags & FLAG_DATA_EMPTY) std::cout << "[DATA EMPTY] ";
        if (result.flags & FLAG_DATA_INVALID) std::cout << "[DATA INVALID] ";
        if (result.flags & FLAG_UNEXPECTED_FILES) std::cout << "[UNEXPECTED FILES]";
    }
    std::cout << std::endl;

    return result;
}

/*
 * CheckTrimFiles:
 * Validates the trim adjustment files in the 'trim_files' subdirectory.
 * Ensures proper count and naming convention of electron and hole trim files.
 * 
 * Parameters:
 *   targetDir - Parent directory containing trim_files
 * 
 * Returns:
 *   ValidationResult with trim file findings
 * 
 * Checks:
 * 1. trim_files subdirectory existence
 * 2. Exactly 8 electron files (*_elect.txt)
 * 3. Exactly 8 hole files (*_holes.txt)
 * 4. Proper HW index format (0-7) in filenames
 * 5. No duplicate HW indices
 * 6. File accessibility
 * 7. No unexpected files in directory
 */
ValidationResult CheckTrimFiles(const char* targetDir) {
    ValidationResult result;
    TString currentDir = gSystem->pwd();
    TString fullTargetPath = TString::Format("%s/%s", currentDir.Data(), targetDir);
    TString trimDirPath = TString::Format("%s/%s/trim_files", currentDir.Data(), targetDir);

    // PRIMARY CHECK: Verify existence of 'trim_files' directory
    if (gSystem->AccessPathName(trimDirPath, kFileExists)) {
        std::cerr << "\n===== CRITICAL ERROR =====" << std::endl;
        std::cerr << "Directory 'trim_files' does not exist in target folder!" << std::endl;
        std::cerr << "Target folder: " << fullTargetPath << std::endl;
        std::cerr << "Expected path: " << trimDirPath << std::endl;
        result.flags |= FLAG_TRIM_FOLDER_MISSING;
        return result;
    }

    // DIRECTORY SCANNING INITIALIZATION
    TList* files = GetDirectoryListing(trimDirPath);
    if (!files) {
        std::cerr << "Error: Could not read directory contents: " << trimDirPath << std::endl;
        result.flags |= FLAG_DIR_ACCESS_TRIM;
        return result;
    }

    // ===================================================================
    // HW INDEX TRACKING SETUP
    // ===================================================================
    /* We need exactly 8 files each for electrons and holes (HW indices 0-7) */
    std::set<int> foundElectronIndices;  // Tracks found electron HW indices
    std::set<int> foundHoleIndices;      // Tracks found hole HW indices

    // ===================================================================
    // FILE PROCESSING LOOP
    // ===================================================================
    TSystemFile* file;
    TIter next(files);
    while ((file = (TSystemFile*)next())) {
        TString fileName = file->GetName();

        // Skip directories and special files
        if (file->IsDirectory() || fileName == "." || fileName == "..") continue;
        
        TString fullFilePath = trimDirPath + "/" + fileName;

        // =================================================================
        // ELECTRON FILE PROCESSING
        // =================================================================
        if (fileName.EndsWith("_elect.txt")) {
            // Extract HW index from filename (format: *_HW_X_SET_*_elect.txt)
            Ssiz_t hwPos = fileName.Index("_HW_");
            Ssiz_t setPos = fileName.Index("_SET_", hwPos+4);
            
            // Validate filename format
            if (hwPos == -1 || setPos == -1 || setPos <= hwPos+4) {
                std::cerr << "Error: Invalid electron file name format: " << fileName << std::endl;
                result.invalidFiles.push_back(fileName.Data());
                result.flags |= FLAG_DATA_INVALID;
                continue;
            }
            
            // Extract and validate HW index
            TString indexStr = fileName(hwPos+4, setPos-(hwPos+4));
            bool isNumber = true;
            for (int i = 0; i < indexStr.Length(); i++) {
                if (!isdigit(indexStr[i])) {
                    isNumber = false;
                    break;
                }
            }
            
            if (!isNumber) {
                std::cerr << "Error: Invalid HW index in electron file: " << fileName << std::endl;
                result.invalidFiles.push_back(fileName.Data());
                result.flags |= FLAG_DATA_INVALID;
                continue;
            }
            
            int hwIndex = atoi(indexStr.Data());
            // Validate HW index range (0-7)
            if (hwIndex < 0 || hwIndex > 7) {
                std::cerr << "Error: HW index out of range (0-7) in electron file: " << fileName << std::endl;
                result.invalidFiles.push_back(fileName.Data());
                result.flags |= FLAG_DATA_INVALID;
                continue;
            }
            
            // Check for duplicate indices
            if (foundElectronIndices.find(hwIndex) != foundElectronIndices.end()) {
                std::cerr << "Error: Duplicate HW index " << hwIndex << " in electron files" << std::endl;
                result.invalidFiles.push_back(fileName.Data());
                result.flags |= FLAG_DATA_INVALID;
                continue;
            }
            
            // Record valid file
            foundElectronIndices.insert(hwIndex);
            result.electronCount++;
            
            // Check file accessibility and content
            std::ifstream f_test(fullFilePath.Data());
            if (!f_test.is_open()) {
                std::cerr << "Error: Cannot open electron file: " << fullFilePath << std::endl;
                result.openErrorFiles.push_back(fileName.Data());
                result.flags |= FLAG_FILE_OPEN_TRIM;
            } else {
                // Quick empty file check
                f_test.seekg(0, std::ios::end);
                if (f_test.tellg() == 0) {
                    result.emptyFiles.push_back(fileName.Data());
                }
                f_test.close();
            }
        }
        // =================================================================
        // HOLE FILE PROCESSING (similar to electron files)
        // =================================================================}
         else if (fileName.EndsWith("_holes.txt")) {
            // Extract HW index from filename (format: *_HW_X_SET_*_hole.txt)
            Ssiz_t hwPos = fileName.Index("_HW_");
            Ssiz_t setPos = fileName.Index("_SET_", hwPos+4);
            
            if (hwPos == -1 || setPos == -1 || setPos <= hwPos+4) {
                std::cerr << "Error: Invalid hole file name format: " << fileName << std::endl;
                result.invalidFiles.push_back(fileName.Data());
                result.flags |= FLAG_DATA_INVALID;
                continue; // Skip malformed filenames
            }
            
            // Extract and validate HW index
            TString indexStr = fileName(hwPos+4, setPos-(hwPos+4));
            bool isNumber = true;
            for (int i = 0; i < indexStr.Length(); i++) {
                if (!isdigit(indexStr[i])) {
                    isNumber = false;
                    break;
                }
            }
            
            if (!isNumber) {
                std::cerr << "Error: Invalid HW index in hole file: " << fileName << std::endl;
                result.invalidFiles.push_back(fileName.Data());
                result.flags |= FLAG_DATA_INVALID;
                continue;
            }
            
            int hwIndex = atoi(indexStr.Data());
            // Validate HW index range (0-7)
            if (hwIndex < 0 || hwIndex > 7) {
                std::cerr << "Error: HW index out of range (0-7) in hole file: " << fileName << std::endl;
                result.invalidFiles.push_back(fileName.Data());
                result.flags |= FLAG_DATA_INVALID;
                continue;
            }
            
            // Check for duplicate indices
            if (foundHoleIndices.find(hwIndex) != foundHoleIndices.end()) {
                std::cerr << "Error: Duplicate HW index " << hwIndex << " in hole files" << std::endl;
                result.invalidFiles.push_back(fileName.Data());
                result.flags |= FLAG_DATA_INVALID;
                continue;
            }
            
            // Record valid file
            foundHoleIndices.insert(hwIndex);
            result.holeCount++;
            
            // Check file accessibility and content
            std::ifstream f_test(fullFilePath.Data());
            if (!f_test.is_open()) {
                std::cerr << "Error: Cannot open hole file: " << fullFilePath << std::endl;
                result.openErrorFiles.push_back(fileName.Data());
                result.flags |= FLAG_FILE_OPEN_TRIM;
            } else {
                // Quick empty file check
                f_test.seekg(0, std::ios::end);
                if (f_test.tellg() == 0) {
                    result.emptyFiles.push_back(fileName.Data());
                }
                f_test.close();
            }
        }
        // =================================================================
        // UNEXPECTED FILE HANDLING
        // =================================================================
        else {
            std::cerr << "Warning: Unexpected file in trim_files: " << fullFilePath << std::endl;
            result.unexpectedFiles.push_back(fileName.Data());
            result.flags |= FLAG_UNEXPECTED_FILES_TRIM;
        }
    }

    delete files; // Clean up directory listing

    // ===================================================================
    // FINAL COUNT VALIDATION
    // ===================================================================
    /* Verify we have exactly 8 files for each type with unique indices */
    if (result.electronCount != 8) {
        std::cerr << "Error: Incorrect number of electron files: " << result.electronCount << "/8" << std::endl;
        result.flags |= FLAG_ELECTRON_COUNT_TRIM;
    } else if (foundElectronIndices.size() != 8) {
        std::cerr << "Error: Missing or duplicate HW indices in electron files" << std::endl;
        result.flags |= FLAG_ELECTRON_COUNT_TRIM;
    }
    
    if (result.holeCount != 8) {
        std::cerr << "Error: Incorrect number of hole files: " << result.holeCount << "/8" << std::endl;
        result.flags |= FLAG_HOLE_COUNT_TRIM;
    } else if (foundHoleIndices.size() != 8) {
        std::cerr << "Error: Missing or duplicate HW indices in hole files" << std::endl;
        result.flags |= FLAG_HOLE_COUNT_TRIM;
    }

    // Generate detailed report
    std::cout << "\n===== Trim Files Status =====" << std::endl;
    std::cout << "Electron files: " << result.electronCount << "/8 | "
              << ((result.flags & FLAG_ELECTRON_COUNT_TRIM) ? "FAIL" : "OK")
              << (result.electronCount < 8 ? " (UNDER)" : (result.electronCount > 8 ? " (OVER)" : "")) << std::endl;
    std::cout << "Hole files:     " << result.holeCount << "/8 | "
              << ((result.flags & FLAG_HOLE_COUNT_TRIM) ? "FAIL" : "OK")
              << (result.holeCount < 8 ? " (UNDER)" : (result.holeCount > 8 ? " (OVER)" : "")) << std::endl;
    std::cout << "File name format: " << (result.invalidFiles.empty() ? "ALL VALID" : "ERRORS DETECTED") << std::endl;
    std::cout << "File accessibility: " << (result.openErrorFiles.empty() ? "ALL OK" : "ERRORS") << std::endl;

    if (!result.emptyFiles.empty()) {
        std::cout << "\n===== Empty Files =====" << std::endl;
        for (const auto& file : result.emptyFiles) {
            std::cout << " - " << file << std::endl;
        }
    }

    if (!result.invalidFiles.empty()) {
        std::cout << "\n===== Invalid Files (Bad Name Format) =====" << std::endl;
        for (const auto& file : result.invalidFiles) {
            std::cout << " - " << file << std::endl;
        }
    }

    if (!result.openErrorFiles.empty()) {
        std::cout << "\n===== File Open Errors =====" << std::endl;
        for (const auto& file : result.openErrorFiles) {
            std::cout << " - " << file << std::endl;
        }
    }

    if (!result.unexpectedFiles.empty()) {
        std::cout << "\n===== Unexpected Files =====" << std::endl;
        for (const auto& file : result.unexpectedFiles) {
            std::cout << " - " << file << std::endl;
        }
    }

    std::cout << "\nSummary: ";
    if (result.flags == 0) {
        std::cout << "ALL CHECKS PASSED";
    } else {
        if (result.flags & FLAG_TRIM_FOLDER_MISSING) std::cout << "[FOLDER MISSING] ";
        if (result.flags & FLAG_DIR_ACCESS_TRIM) std::cout << "[DIR ACCESS ERROR] ";
        if (result.flags & FLAG_ELECTRON_COUNT_TRIM) std::cout << "[ELECTRON COUNT] ";
        if (result.flags & FLAG_HOLE_COUNT_TRIM) std::cout << "[HOLE COUNT] ";
        if (result.flags & FLAG_FILE_OPEN_TRIM) std::cout << "[FILE OPEN ERROR] ";
        if (result.flags & FLAG_DATA_INVALID) std::cout << "[INVALID FILENAME] ";
        if (result.flags & FLAG_UNEXPECTED_FILES_TRIM) std::cout << "[UNEXPECTED FILES]";
    }
    std::cout << std::endl;

    return result;
}

/*
 * CheckPscanFiles:
 * Validates the parameter scan (pscan) files in the 'pscan_files' subdirectory.
 * This includes checking for required module files and per-HW electron/hole files.
 * 
 * Parameters:
 *   targetDir - Parent directory containing pscan_files
 * 
 * Returns:
 *   ValidationResult with pscan file findings
 * 
 * Checks:
 * 1. pscan_files subdirectory existence
 * 2. Module test files (root/txt/pdf)
 * 3. Exactly 8 electron text files (*_elect.txt)
 * 4. Exactly 8 hole text files (*_holes.txt) 
 * 5. Exactly 8 electron root files (*_elect.root)
 * 6. Exactly 8 hole root files (*_holes.root)
 * 7. File accessibility and validity
 * 8. No unexpected files in directory
 */
ValidationResult CheckPscanFiles(const char* targetDir) {
    ValidationResult result;
    TString currentDir = gSystem->pwd();
    TString pscanDirPath = TString::Format("%s/%s/pscan_files", currentDir.Data(), targetDir);

    // PRIMARY CHECK: Verify existence of the required 'pscan_files' subdirectory */
    if (gSystem->AccessPathName(pscanDirPath, kFileExists)) {
        std::cerr << "\n===== CRITICAL ERROR =====" << std::endl;
        std::cerr << "Directory 'pscan_files' does not exist!" << std::endl;
        std::cerr << "Expected path: " << pscanDirPath << std::endl;
        result.flags |= FLAG_PSCAN_FOLDER_MISSING;
        return result; // Cannot proceed without this directory
    }

    // ===================================================================
    // MODULE TEST FILES VALIDATION
    // ===================================================================
    /* Check required module-level files:
     * 1. module_test_<dir>.root - ROOT format results
     * 2. module_test_<dir>.txt  - Text summary
     * 3. module_test_<dir>.pdf  - Report PDF
     */
    TString moduleRoot = TString::Format("%s/module_test_%s.root", pscanDirPath.Data(), targetDir);
    TString moduleTxt = TString::Format("%s/module_test_%s.txt", pscanDirPath.Data(), targetDir);
    TString modulePdf = TString::Format("%s/module_test_%s.pdf", pscanDirPath.Data(), targetDir);

    // Check module ROOT file
    if (gSystem->AccessPathName(moduleRoot, kFileExists)) {
        std::cerr << "Error: Module test root file does not exist: " << moduleRoot << std::endl;
        result.moduleErrorFiles.push_back(gSystem->BaseName(moduleRoot.Data()));
        result.flags |= FLAG_MODULE_ROOT;
    } else {
        // Verify ROOT file can be opened and is valid
        TFile* f_root = TFile::Open(moduleRoot, "READ");
        if (!f_root || f_root->IsZombie()) {
            std::cerr << "Error: Cannot open module test root file: " << moduleRoot << std::endl;
            result.moduleErrorFiles.push_back(gSystem->BaseName(moduleRoot.Data()));
            result.flags |= FLAG_MODULE_ROOT;
        }
        if (f_root) f_root->Close();
    }

    // Check module TXT file
    if (gSystem->AccessPathName(moduleTxt, kFileExists)) {
        std::cerr << "Error: Module test txt file does not exist: " << moduleTxt << std::endl;
        result.moduleErrorFiles.push_back(gSystem->BaseName(moduleTxt.Data()));
        result.flags |= FLAG_MODULE_TXT;
    } else {
        std::ifstream f_txt(moduleTxt.Data());
        if (!f_txt.is_open()) {
            std::cerr << "Error: Cannot open module test txt file: " << moduleTxt << std::endl;
            result.moduleErrorFiles.push_back(gSystem->BaseName(moduleTxt.Data()));
            result.flags |= FLAG_MODULE_TXT;
        } else {
            // Check if file is empty
            f_txt.seekg(0, std::ios::end);
            if (f_txt.tellg() == 0) {
                result.emptyFiles.push_back(gSystem->BaseName(moduleTxt.Data()));
            }
            f_txt.close();
        }
    }

    // Check module PDF file (existence only)
    if (gSystem->AccessPathName(modulePdf, kFileExists)) {
        std::cerr << "Error: Module test pdf file does not exist: " << modulePdf << std::endl;
        result.moduleErrorFiles.push_back(gSystem->BaseName(modulePdf.Data()));
        result.flags |= FLAG_MODULE_PDF;
    }

    // ===================================================================
    // PER-HW FILES VALIDATION
    // ===================================================================
    TList* files = GetDirectoryListing(pscanDirPath);
    if (!files) {
        std::cerr << "Error: Could not read directory contents: " << pscanDirPath << std::endl;
        result.flags |= FLAG_DIR_ACCESS_PSCAN;
        return result;
    }

    // List of acceptable auxiliary files that aren't per-HW files
    std::vector<std::string> acceptableAuxFiles = {
        "module_test_SETUP.root",
        "module_test_SETUP.txt",
        "module_test_SETUP.pdf"
    };

    TSystemFile* file;
    TIter next(files);
    while ((file = (TSystemFile*)next())) {
        TString fileName = file->GetName();
        if (file->IsDirectory() || fileName == "." || fileName == "..") continue;
        
        TString fullFilePath = pscanDirPath + "/" + fileName;
        bool isExpected = false;

        // =================================================================
        // ELECTRON TEXT FILES PROCESSING
        // =================================================================
        if (fileName.EndsWith("_elect.txt")) {
            result.electronTxtCount++;
            isExpected = true;

            // Check file accessibility and content
            std::ifstream f_test(fullFilePath.Data());
            if (!f_test.is_open()) {
                std::cerr << "Error: Cannot open electron txt file: " << fullFilePath << std::endl;
                result.openErrorFiles.push_back(fileName.Data());
                result.flags |= FLAG_FILE_OPEN_PSCAN;
            } else {
                // Check if file is empty
                f_test.seekg(0, std::ios::end);
                if (f_test.tellg() == 0) {
                    result.emptyFiles.push_back(fileName.Data());
                }
                f_test.close();
            }
        }

        // =================================================================
        // HOLE TEXT FILES PROCESSING
        // =================================================================
        else if (fileName.EndsWith("_holes.txt")) {
            result.holeTxtCount++;
            isExpected = true;

            // Check file accessibility and content
            std::ifstream f_test(fullFilePath.Data());
            if (!f_test.is_open()) {
                std::cerr << "Error: Cannot open hole txt file: " << fullFilePath << std::endl;
                result.openErrorFiles.push_back(fileName.Data());
                result.flags |= FLAG_FILE_OPEN_PSCAN;
            } else {
                // Check if file is empty
                f_test.seekg(0, std::ios::end);
                if (f_test.tellg() == 0) {
                    result.emptyFiles.push_back(fileName.Data());
                }
                f_test.close();
            }
        }

        // =================================================================
        // ELECTRON ROOT FILES PROCESSING
        // =================================================================
        else if (fileName.EndsWith("_elect.root")) {
            result.electronRootCount++;
            isExpected = true;

            // Validate ROOT file can be opened
            TFile* rootFile = TFile::Open(fullFilePath, "READ");
            if (!rootFile || rootFile->IsZombie()) {
                std::cerr << "Error: Cannot open electron root file: " << fullFilePath << std::endl;
                result.openErrorFiles.push_back(fileName.Data());
                result.flags |= FLAG_FILE_OPEN_PSCAN;
            }
            if (rootFile) rootFile->Close();
        }
        
        // =================================================================
        // HOLE ROOT FILES PROCESSING
        // =================================================================
        else if (fileName.EndsWith("_holes.root")) {
            result.holeRootCount++;
            isExpected = true;

            // Validate ROOT file can be opened
            TFile* rootFile = TFile::Open(fullFilePath, "READ");
            if (!rootFile || rootFile->IsZombie()) {
                std::cerr << "Error: Cannot open hole root file: " << fullFilePath << std::endl;
                result.openErrorFiles.push_back(fileName.Data());
                result.flags |= FLAG_FILE_OPEN_PSCAN;
            }
            if (rootFile) rootFile->Close();
        }

        // =================================================================
        // MODULE/ACCEPTABLE AUX FILES CHECK
        // =================================================================
        else {
            // Check if it's a module file or acceptable aux file
            TString modulePrefix = TString::Format("module_test_%s", targetDir);
            if (fileName.BeginsWith(modulePrefix) && 
                (fileName.EndsWith(".root") || fileName.EndsWith(".txt") || fileName.EndsWith(".pdf"))) {
                isExpected = true;
            } else {
                // Check against acceptable auxiliary files
                for (const auto& auxFile : acceptableAuxFiles) {
                    if (fileName == auxFile) {
                        isExpected = true;
                        break;
                    }
                }
            }
        }

        // =================================================================
        // UNEXPECTED FILES HANDLING
        // =================================================================
        if (!isExpected) {
            std::cerr << "Warning: Unexpected file in pscan_files: " << fullFilePath << std::endl;
            result.unexpectedFiles.push_back(fileName.Data());
            result.flags |= FLAG_UNEXPECTED_FILES_PSCAN;
        }
    }

    delete files; // Clean up directory listing

    // ===================================================================
    // FINAL COUNT VALIDATION
    // ===================================================================
    /* Verify we have exactly 8 files of each required type */
    if (result.electronTxtCount != 8) {
        std::cerr << "Error: Incorrect number of electron txt files: " << result.electronTxtCount << "/8" << std::endl;
        result.flags |= FLAG_ELECTRON_TXT;
    }
    if (result.holeTxtCount != 8) {
        std::cerr << "Error: Incorrect number of hole txt files: " << result.holeTxtCount << "/8" << std::endl;
        result.flags |= FLAG_HOLE_TXT;
    }
    if (result.electronRootCount != 8) {
        std::cerr << "Error: Incorrect number of electron root files: " << result.electronRootCount << "/8" << std::endl;
        result.flags |= FLAG_ELECTRON_ROOT;
    }
    if (result.holeRootCount != 8) {
        std::cerr << "Error: Incorrect number of hole root files: " << result.holeRootCount << "/8" << std::endl;
        result.flags |= FLAG_HOLE_ROOT;
    }

    // Generate detailed report
    std::cout << "\n===== Pscan Files Status =====" << std::endl;
    std::cout << "Electron text files: " << result.electronTxtCount << "/8 | "
              << ((result.flags & FLAG_ELECTRON_TXT) ? "FAIL" : "OK") 
              << (result.electronTxtCount < 8 ? " (UNDER)" : (result.electronTxtCount > 8 ? " (OVER)" : "")) << std::endl;
    std::cout << "Hole text files:     " << result.holeTxtCount << "/8 | "
              << ((result.flags & FLAG_HOLE_TXT) ? "FAIL" : "OK")
              << (result.holeTxtCount < 8 ? " (UNDER)" : (result.holeTxtCount > 8 ? " (OVER)" : "")) << std::endl;
    std::cout << "Electron ROOT files: " << result.electronRootCount << "/8 | "
              << ((result.flags & FLAG_ELECTRON_ROOT) ? "FAIL" : "OK")
              << (result.electronRootCount < 8 ? " (UNDER)" : (result.electronRootCount > 8 ? " (OVER)" : "")) << std::endl;
    std::cout << "Hole ROOT files:     " << result.holeRootCount << "/8 | "
              << ((result.flags & FLAG_HOLE_ROOT) ? "FAIL" : "OK")
              << (result.holeRootCount < 8 ? " (UNDER)" : (result.holeRootCount > 8 ? " (OVER)" : "")) << std::endl;
    std::cout << "Module test root:  " << (result.flags & FLAG_MODULE_ROOT ? "ERROR" : "OK") << std::endl;
    std::cout << "Module test txt:   " << (result.flags & FLAG_MODULE_TXT ? "ERROR" : "OK") << std::endl;
    std::cout << "Module test pdf:   " << (result.flags & FLAG_MODULE_PDF ? "MISSING" : "OK") << std::endl;
    std::cout << "File accessibility:    " << (result.openErrorFiles.empty() ? "ALL OK" : "ERRORS DETECTED") << std::endl;

    if (!result.emptyFiles.empty()) {
        std::cout << "\n===== Empty Files =====" << std::endl;
        for (const auto& file : result.emptyFiles) {
            std::cout << " - " << file << std::endl;
        }
    }

    if (!result.moduleErrorFiles.empty()) {
        std::cout << "\n===== Module Test Errors =====" << std::endl;
        for (const auto& file : result.moduleErrorFiles) {
            std::cout << " - " << file << std::endl;
        }
    }

    if (!result.openErrorFiles.empty()) {
        std::cout << "\n===== File Open Errors =====" << std::endl;
        for (const auto& file : result.openErrorFiles) {
            std::cout << " - " << file << std::endl;
        }
    }

    if (!result.unexpectedFiles.empty()) {
        std::cout << "\n===== Unexpected Files =====" << std::endl;
        for (const auto& file : result.unexpectedFiles) {
            std::cout << " - " << file << std::endl;
        }
    }

    std::cout << "\nSummary: ";
    if (result.flags == 0) {
        std::cout << "ALL CHECKS PASSED";
    } else {
        if (result.flags & FLAG_PSCAN_FOLDER_MISSING) std::cout << "[FOLDER MISSING] ";
        if (result.flags & FLAG_DIR_ACCESS_PSCAN) std::cout << "[DIR ACCESS ERROR] ";
        if (result.flags & FLAG_ELECTRON_TXT) std::cout << "[ELECTRON TXT COUNT] ";
        if (result.flags & FLAG_HOLE_TXT) std::cout << "[HOLE TXT COUNT] ";
        if (result.flags & FLAG_ELECTRON_ROOT) std::cout << "[ELECTRON ROOT COUNT] ";
        if (result.flags & FLAG_HOLE_ROOT) std::cout << "[HOLE ROOT COUNT] ";
        if (result.flags & FLAG_FILE_OPEN_PSCAN) std::cout << "[FILE OPEN ERROR] ";
        if (result.flags & FLAG_MODULE_ROOT) std::cout << "[MODULE ROOT ERROR] ";
        if (result.flags & FLAG_MODULE_TXT) std::cout << "[MODULE TXT ERROR] ";
        if (result.flags & FLAG_MODULE_PDF) std::cout << "[MODULE PDF MISSING] ";
        if (result.flags & FLAG_UNEXPECTED_FILES_PSCAN) std::cout << "[UNEXPECTED FILES]";
    }
    std::cout << std::endl;

    return result;
}

/*
 * CheckConnFiles:
 * Validates connection test files in the 'conn_check_files' subdirectory.
 * Ensures proper count and accessibility of electron and hole connection files.
 * 
 * Parameters:
 *   targetDir - Parent directory containing conn_check_files
 * 
 * Returns:
 *   ValidationResult with connection file findings
 * 
 * Checks:
 * 1. conn_check_files subdirectory existence
 * 2. Exactly 8 electron files (*_elect.txt)
 * 3. Exactly 8 hole files (*_holes.txt)
 * 4. File accessibility
 * 5. No unexpected files in directory
 */
ValidationResult CheckConnFiles(const char* targetDir) {
    ValidationResult result;
    TString currentDir = gSystem->pwd();
    TString fullTargetPath = TString::Format("%s/%s", currentDir.Data(), targetDir);
    TString connDirPath = TString::Format("%s/%s/conn_check_files", currentDir.Data(), targetDir);

    // PRIMARY CHECK: Verify existence of the required 'conn_check_files' subdirectory */
    if (gSystem->AccessPathName(connDirPath, kFileExists)) {
        std::cerr << "\n===== CRITICAL ERROR =====" << std::endl;
        std::cerr << "Directory 'conn_check_files' does not exist!" << std::endl;
        std::cerr << "Target folder: " << fullTargetPath << std::endl;
        std::cerr << "Expected path: " << connDirPath << std::endl;
        result.flags |= FLAG_CONN_FOLDER_MISSING;
        return result; // Cannot proceed without this directory
    }

    // ===================================================================
    // DIRECTORY SCANNING INITIALIZATION
    // ===================================================================
    TList* files = GetDirectoryListing(connDirPath);
    if (!files) {
        std::cerr << "Error: Could not read directory contents: " << connDirPath << std::endl;
        result.flags |= FLAG_DIR_ACCESS;
        return result;
    }

    // ===================================================================
    // FILE PROCESSING LOOP
    // ===================================================================
    TSystemFile* file;
    TIter next(files);
    while ((file = (TSystemFile*)next())) {
        TString fileName = file->GetName();

        // Skip directories and special files
        if (file->IsDirectory() || fileName == "." || fileName == "..") continue;
        
        TString fullFilePath = connDirPath + "/" + fileName;

        // =================================================================
        // ELECTRON FILE PROCESSING
        // =================================================================
        if (fileName.EndsWith("_elect.txt")) {
            result.electronCount++;

            // Check file accessibility
            std::ifstream f_test(fullFilePath.Data());
            if (!f_test.is_open()) {
                std::cerr << "Error: Cannot open electron file: " << fullFilePath << std::endl;
                result.openErrorFiles.push_back(fileName.Data());
                result.flags |= FLAG_FILE_OPEN_CONN;
            } else {
                // Check if file is empty
                f_test.seekg(0, std::ios::end);
                if (f_test.tellg() == 0) {
                    result.emptyFiles.push_back(fileName.Data());
                }
                f_test.close();
            }
        }

        // =================================================================
        // HOLE FILE PROCESSING
        // =================================================================
        else if (fileName.EndsWith("_holes.txt")) {
            result.holeCount++;

            // Check file accessibility
            std::ifstream f_test(fullFilePath.Data());
            if (!f_test.is_open()) {
                std::cerr << "Error: Cannot open hole file: " << fullFilePath << std::endl;
                result.openErrorFiles.push_back(fileName.Data());
                result.flags |= FLAG_FILE_OPEN_CONN;
            } else {
                // Check if file is empty
                f_test.seekg(0, std::ios::end);
                if (f_test.tellg() == 0) {
                    result.emptyFiles.push_back(fileName.Data());
                }
                f_test.close();
            }
        }

        // =================================================================
        // UNEXPECTED FILE HANDLING
        // =================================================================
        else {
            std::cerr << "Warning: Unexpected file in conn_check_files: " << fullFilePath << std::endl;
            result.unexpectedFiles.push_back(fileName.Data());
            result.flags |= FLAG_UNEXPECTED_FILES_CONN;
        }
    }

    delete files; // Clean up directory listing

    // ===================================================================
    // FINAL COUNT VALIDATION
    // ===================================================================
    /* Verify we have exactly 8 files for each type */
    if (result.electronCount != 8) {
        std::cerr << "Error: Incorrect number of electron files: " << result.electronCount << "/8" << std::endl;
        result.flags |= FLAG_ELECTRON_COUNT;
    }
    if (result.holeCount != 8) {
        std::cerr << "Error: Incorrect number of hole files: " << result.holeCount << "/8" << std::endl;
        result.flags |= FLAG_HOLE_COUNT;
    }

    // Generate detailed report
    std::cout << "\n===== Connection Files Status =====" << std::endl;
    std::cout << "Electron files: " << result.electronCount << "/8 | "
              << ((result.flags & FLAG_ELECTRON_COUNT) ? "FAIL" : "OK") 
              << (result.electronCount < 8 ? " (UNDER)" : (result.electronCount > 8 ? " (OVER)" : "")) << std::endl;
    std::cout << "Hole files:     " << result.holeCount << "/8 | "
              << ((result.flags & FLAG_HOLE_COUNT) ? "FAIL" : "OK")
              << (result.holeCount < 8 ? " (UNDER)" : (result.holeCount > 8 ? " (OVER)" : "")) << std::endl;
    std::cout << "File accessibility: " << (result.openErrorFiles.empty() ? "ALL OK" : "ERRORS DETECTED") << std::endl;

    if (!result.emptyFiles.empty()) {
        std::cout << "\n===== Empty Files =====" << std::endl;
        for (const auto& file : result.emptyFiles) {
            std::cout << " - " << file << std::endl;
        }
    }

    if (!result.openErrorFiles.empty()) {
        std::cout << "\n===== File Open Errors =====" << std::endl;
        for (const auto& file : result.openErrorFiles) {
            std::cout << " - " << file << std::endl;
        }
    }

    if (!result.unexpectedFiles.empty()) {
        std::cout << "\n===== Unexpected Files =====" << std::endl;
        for (const auto& file : result.unexpectedFiles) {
            std::cout << " - " << file << std::endl;
        }
    }

    std::cout << "\nSummary: ";
    if (result.flags == 0) {
        std::cout << "ALL CHECKS PASSED";
    } else {
        if (result.flags & FLAG_CONN_FOLDER_MISSING) std::cout << "[FOLDER MISSING] ";
        if (result.flags & FLAG_DIR_ACCESS) std::cout << "[DIR ACCESS ERROR] ";
        if (result.flags & FLAG_ELECTRON_COUNT) std::cout << "[ELECTRON COUNT] ";
        if (result.flags & FLAG_HOLE_COUNT) std::cout << "[HOLE COUNT] ";
        if (result.flags & FLAG_FILE_OPEN_CONN) std::cout << "[FILE OPEN ERROR] ";
        if (result.flags & FLAG_UNEXPECTED_FILES_CONN) std::cout << "[UNEXPECTED FILES]";
    }
    std::cout << std::endl;

    return result;
}

// ===================================================================
// Reporting Functions
// ===================================================================

/*
 * GenerateReportPage:
 * Creates a detailed validation report for a single test directory by combining results
 * from all validation checks (log, trim, pscan, and connection files).
 * 
 * Parameters:
 *   dirName - Name of the directory being validated
 * 
 * Effects:
 * - Runs all four validation functions
 * - Determines overall directory status
 * - Updates global counters
 * - Adds formatted report to gState.reportPages
 */
void GenerateReportPage(const TString& dirName) {
    std::stringstream report; // String stream to build the report
    
    // ===================================================================
    // REPORT HEADER
    // ===================================================================
    report << "====================================================" << std::endl;
    report << "VALIDATION REPORT FOR: " << dirName << std::endl;
    report << "====================================================" << std::endl;
    
    // ===================================================================
    // RUN ALL VALIDATIONS
    // ===================================================================
    /* Execute all four validation functions for this directory */
    ValidationResult logResult = CheckLogFiles(dirName.Data());
    ValidationResult trimResult = CheckTrimFiles(dirName.Data());
    ValidationResult pscanResult = CheckPscanFiles(dirName.Data());
    ValidationResult connResult = CheckConnFiles(dirName.Data());
    
    // ===================================================================
    // DETERMINE OVERALL STATUS
    // ===================================================================
    /* Status hierarchy: FAILED > PASSED_WITH_ISSUES > PASSED */
    int dirStatus = STATUS_PASSED;
    std::string statusStr = "PASSED";
    
    // Check for critical failures first
    if (logResult.flags & (FLAG_DIR_MISSING | FLAG_LOG_MISSING | FLAG_DATA_MISSING | FLAG_NO_FEB_FILE | FLAG_FILE_OPEN | FLAG_DATA_INVALID) ||
        trimResult.flags & (FLAG_TRIM_FOLDER_MISSING | FLAG_DIR_ACCESS_TRIM | FLAG_FILE_OPEN_TRIM | FLAG_ELECTRON_COUNT_TRIM | FLAG_HOLE_COUNT_TRIM) ||
        pscanResult.flags & (FLAG_PSCAN_FOLDER_MISSING | FLAG_DIR_ACCESS_PSCAN | FLAG_FILE_OPEN_PSCAN | FLAG_ELECTRON_TXT | FLAG_HOLE_TXT | FLAG_ELECTRON_ROOT | FLAG_HOLE_ROOT | FLAG_MODULE_ROOT | FLAG_MODULE_TXT | FLAG_MODULE_PDF) ||
        connResult.flags & (FLAG_CONN_FOLDER_MISSING | FLAG_DIR_ACCESS | FLAG_FILE_OPEN_CONN | FLAG_ELECTRON_COUNT | FLAG_HOLE_COUNT)) {
        dirStatus = STATUS_FAILED;
        statusStr = "FAILED";
    }
    // Check for non-critical issues (only empty/unexpected files)
    else if (logResult.flags & (FLAG_DATA_EMPTY | FLAG_UNEXPECTED_FILES) ||
             pscanResult.flags & (FLAG_UNEXPECTED_FILES_PSCAN)) {
        dirStatus = STATUS_PASSED_WITH_ISSUES;
        statusStr = "PASSED WITH ISSUES";
    }
    
    // ===================================================================
    // UPDATE GLOBAL COUNTERS
    // ===================================================================
    switch (dirStatus) {
        case STATUS_PASSED:
            gState.passedDirs++;
            break;
        case STATUS_PASSED_WITH_ISSUES:
            gState.passedWithIssuesDirs++;
            break;
        case STATUS_FAILED:
            gState.failedDirs++;
            break;
    }
    
    // ===================================================================
    // REPORT GENERATION
    // ===================================================================
    
    // 1. STATUS HEADER
    report << "STATUS: " << statusStr << std::endl;
    
    // 2. LOG FILES SECTION
    report << "\n[LOG FILES]" << std::endl;
    report << "Data files: " << logResult.dataFileCount << " found | " 
           << (logResult.flags & FLAG_DATA_MISSING ? "NONE" : 
              (logResult.flags & FLAG_DATA_EMPTY) ? "SOME EMPTY" :
              (logResult.flags & FLAG_DATA_INVALID) ? "SOME INVALID" : "VALID") << std::endl;
    report << "Non-empty files: " << logResult.nonEmptyDataCount << "/" << logResult.dataFileCount << std::endl;
    report << "Valid files: " << logResult.validDataCount << "/" << logResult.dataFileCount << std::endl;
    report << "Tester FEB files: " << (logResult.foundFebFile ? "FOUND" : "NONE") << std::endl;
    report << "Log file: " << (logResult.logExists ? "FOUND" : "MISSING") << std::endl;
    
    // 2a. Empty log files
    if (!logResult.emptyFiles.empty()) {
        report << "\nEmpty log data files:" << std::endl;
        for (const auto& file : logResult.emptyFiles) {
            report << " - " << file << std::endl;
        }
    }
    
    // 2b. Invalid log files
    if (!logResult.invalidFiles.empty()) {
        report << "\nInvalid log data files:" << std::endl;
        for (const auto& file : logResult.invalidFiles) {
            report << " - " << file << std::endl;
        }
    }
    
    // 3. TRIM FILES SECTION
    report << "\n[TRIM FILES]" << std::endl;
    report << "Electron files: " << trimResult.electronCount << "/8" << std::endl;
    report << "Hole files: " << trimResult.holeCount << "/8" << std::endl;
    
    // 3a. Empty trim files
    if (!trimResult.emptyFiles.empty()) {
        report << "\nEmpty trim files:" << std::endl;
        for (const auto& file : trimResult.emptyFiles) {
            report << " - " << file << std::endl;
        }
    }
    
    // 4. PSCAN FILES SECTION
    report << "\n[PSCAN FILES]" << std::endl;
    report << "Electron text: " << pscanResult.electronTxtCount << "/8" << std::endl;
    report << "Hole text: " << pscanResult.holeTxtCount << "/8" << std::endl;
    report << "Electron root: " << pscanResult.electronRootCount << "/8" << std::endl;
    report << "Hole root: " << pscanResult.holeRootCount << "/8" << std::endl;
    report << "Module files: " << (pscanResult.flags & (FLAG_MODULE_ROOT|FLAG_MODULE_TXT|FLAG_MODULE_PDF) ? "ERROR" : "OK") << std::endl;
    
    // 4a. Empty pscan files
    if (!pscanResult.emptyFiles.empty()) {
        report << "\nEmpty pscan files:" << std::endl;
        for (const auto& file : pscanResult.emptyFiles) {
            report << " - " << file << std::endl;
        }
    }
    
    // 4b. Module file errors
    if (!pscanResult.moduleErrorFiles.empty()) {
        report << "\nModule test file errors:" << std::endl;
        for (const auto& file : pscanResult.moduleErrorFiles) {
            report << " - " << file << std::endl;
        }
    }
    
    // 5. CONNECTION FILES SECTION
    report << "\n[CONNECTION FILES]" << std::endl;
    report << "Electron files: " << connResult.electronCount << "/8" << std::endl;
    report << "Hole files: " << connResult.holeCount << "/8" << std::endl;
    
    if (!connResult.emptyFiles.empty()) {
        report << "\nEmpty connection files:" << std::endl;
        for (const auto& file : connResult.emptyFiles) {
            report << " - " << file << std::endl;
        }
    }
    
    // ===================================================================
    // ERROR SUMMARY SECTION
    // ===================================================================
    
    // 6. FILE OPEN ERRORS (combined from all validations)
    if (!logResult.openErrorFiles.empty() || !trimResult.openErrorFiles.empty() ||
        !pscanResult.openErrorFiles.empty() || !connResult.openErrorFiles.empty()) {
        report << "\n[FILE OPEN ERRORS]" << std::endl;
        
        if (!logResult.openErrorFiles.empty()) {
            report << "Log file errors:" << std::endl;
            for (const auto& file : logResult.openErrorFiles) report << "  - " << file << std::endl;
        }
        if (!trimResult.openErrorFiles.empty()) {
            report << "Trim file errors:" << std::endl;
            for (const auto& file : trimResult.openErrorFiles) report << "  - " << file << std::endl;
        }
        if (!pscanResult.openErrorFiles.empty()) {
            report << "Pscan file errors:" << std::endl;
            for (const auto& file : pscanResult.openErrorFiles) report << "  - " << file << std::endl;
        }
        if (!connResult.openErrorFiles.empty()) {
            report << "Connection file errors:" << std::endl;
            for (const auto& file : connResult.openErrorFiles) report << "  - " << file << std::endl;
        }
    }
    
    // 7. UNEXPECTED FILES (combined from all validations)
    if (!logResult.unexpectedFiles.empty() || !trimResult.unexpectedFiles.empty() ||
        !pscanResult.unexpectedFiles.empty() || !connResult.unexpectedFiles.empty()) {
        report << "\n[UNEXPECTED FILES]" << std::endl;
        
        if (!logResult.unexpectedFiles.empty()) {
            report << "Log directory unexpected files:" << std::endl;
            for (const auto& file : logResult.unexpectedFiles) report << "  - " << file << std::endl;
        }
        if (!trimResult.unexpectedFiles.empty()) {
            report << "Trim directory unexpected files:" << std::endl;
            for (const auto& file : trimResult.unexpectedFiles) report << "  - " << file << std::endl;
        }
        if (!pscanResult.unexpectedFiles.empty()) {
            report << "Pscan directory unexpected files:" << std::endl;
            for (const auto& file : pscanResult.unexpectedFiles) report << "  - " << file << std::endl;
        }
        if (!connResult.unexpectedFiles.empty()) {
            report << "Connection directory unexpected files:" << std::endl;
            for (const auto& file : connResult.unexpectedFiles) report << "  - " << file << std::endl;
        }
    }
    
    // ===================================================================
    // STORE FINAL REPORT
    // ===================================================================
    gState.reportPages.push_back(report.str());
}

/*
 * SaveTxtReport:
 * Generates and saves a complete text report containing all validation results
 * to a specified file. Includes both individual directory reports and global summary.
 *
 * Parameters:
 *   filename - Full path of the output text file to create/overwrite
 *
 * Operation:
 * 1. Creates/overwrites the specified text file
 * 2. Writes a standardized report header with metadata
 * 3. Outputs all individual directory reports
 * 4. Appends the global summary statistics
 * 5. Closes the file with proper error handling
 *
 * Output Format:
 * - Plain ASCII text with clear section headers
 * - Fixed-width formatting for alignment
 * - Human-readable status indicators
 */
void SaveTxtReport(const TString& filename) {
    // Attempt to open the output file
    std::ofstream out(filename.Data());
    
    // ===================================================================
    // FILE OPENING VALIDATION
    // ===================================================================
    if (!out.is_open()) {
        std::cerr << "Error: Could not open report file for writing: " << filename << std::endl;
        return;
    }

    // ===================================================================
    // REPORT HEADER SECTION
    // ===================================================================
    /* Standardized header with metadata */
    out << "=======================================================\n";
    out << "      EXORCISM VALIDATION REPORT - TEXT VERSION\n";
    out << "=======================================================\n\n";
    
    // System and timing information
    out << "Ladder: " << gState.currentLadder << "\n";
    out << "Report generated: " << __DATE__ << " " << __TIME__ << "\n";
    out << "Total directories processed: " 
        << (gState.passedDirs + gState.passedWithIssuesDirs + gState.failedDirs) << "\n";
    out << "-------------------------------------------------------\n\n";

    // ===================================================================
    // INDIVIDUAL DIRECTORY REPORTS
    // ===================================================================
    /* Write each directory's report in sequence */
    for (size_t i = 0; i < gState.reportPages.size(); i++) {
        // Add separator between reports
        if (i > 0) {
            out << "\n\n";
            out << "=======================================================\n";
            out << "              NEXT DIRECTORY REPORT\n";
            out << "=======================================================\n\n";
        }
        
        // Write the actual report content
        out << gState.reportPages[i];
    }

    // ===================================================================
    // GLOBAL SUMMARY SECTION
    // ===================================================================
    /* Final consolidated statistics */
    out << "\n\n";
    out << "=======================================================\n";
    out << "                 VALIDATION SUMMARY\n";
    out << "=======================================================\n\n";
    
    // Calculate success rate (handling division by zero)
    int totalDirs = gState.passedDirs + gState.passedWithIssuesDirs + gState.failedDirs;
    float successRate = (totalDirs > 0) ? 
        (100.0f * (gState.passedDirs + gState.passedWithIssuesDirs) / totalDirs) : 0.0f;

    // Summary statistics
    out << "Directories passed completely: " << gState.passedDirs << "\n";
    out << "Directories passed with issues: " << gState.passedWithIssuesDirs << "\n";
    out << "Directories failed: " << gState.failedDirs << "\n";
    out << "Overall success rate: " << std::fixed << std::setprecision(1) 
        << successRate << "%\n\n";
    
    // Add any additional global summary content
    if (!gState.globalSummary.empty()) {
        out << gState.globalSummary << "\n";
    }

    // ===================================================================
    // REPORT FOOTER
    // ===================================================================
    out << "=======================================================\n";
    out << "                 END OF REPORT\n";
    out << "=======================================================\n";

    // ===================================================================
    // FILE CLOSING AND CONFIRMATION
    // ===================================================================
    out.close();
    
    // Verify successful write operation
    if (out.fail()) {
        std::cerr << "Warning: Potential write error during report generation: " 
                  << filename << std::endl;
    } else {
        std::cout << "Text report successfully saved to: " << filename << std::endl;
    }
}

/*
 * SaveRootReport:
 * Saves all validation reports to a ROOT file format for programmatic analysis.
 * Stores each directory report as a separate TObjString and includes summary statistics.
 *
 * Parameters:
 *   filename - Full path of the output ROOT file to create/overwrite
 *
 * Operation:
 * 1. Creates a new ROOT file (overwrites existing)
 * 2. Saves each directory report as a named TObjString
 * 3. Stores global summary as a separate object
 * 4. Ensures proper file closure and error handling
 *
 * ROOT File Structure:
 * - Contains TObjString objects for each directory report
 * - Includes "GlobalSummary" TObjString
 * - Objects named systematically (Directory_0, Directory_1, etc.)
 */
void SaveRootReport(const TString& filename) {
    // ===================================================================
    // FILE CREATION AND VALIDATION
    // ===================================================================
    /* Create the ROOT file (RECREATE mode overwrites existing) */
    TFile file(filename, "RECREATE");
    
    // Verify file was created successfully
    if (file.IsZombie()) {
        std::cerr << "Error: Could not create ROOT report file: " << filename << std::endl;
        return;
    }

    // ===================================================================
    // STORE INDIVIDUAL DIRECTORY REPORTS
    // ===================================================================
    /* Save each directory report as a separate named object */
    for (size_t i = 0; i < gState.reportPages.size(); i++) {
        // Create object name with index (Directory_0, Directory_1, etc.)
        TString name = TString::Format("Directory_%zu", i);
        
        // Create a ROOT string object containing the report
        TObjString obj(gState.reportPages[i].c_str());
        
        // Write to file and check for errors
        if (obj.Write(name) == 0) {
            std::cerr << "Warning: Failed to write directory report " << i 
                      << " to ROOT file" << std::endl;
        }
    }

    // ===================================================================
    // STORE GLOBAL SUMMARY
    // ===================================================================
    /* Save the consolidated summary as a special object */
    TObjString summary(gState.globalSummary.c_str());
    if (summary.Write("GlobalSummary") == 0) {
        std::cerr << "Warning: Failed to write global summary to ROOT file" << std::endl;
    }

    // ===================================================================
    // FILE FINALIZATION
    // ===================================================================
    /* Properly close the file and handle any errors */
    file.Close();
    
    // Verify write operation was successful
    if (file.TestBit(TFile::kWriteError)) {
        std::cerr << "Warning: Potential write error during ROOT file creation: " 
                  << filename << std::endl;
    } else {
        std::cout << "ROOT report successfully saved to: " << filename << std::endl;
        
        // Optional: Print file size for verification
        Long64_t size = file.GetSize();
        std::cout << "File size: " << size << " bytes" << std::endl;
    }
}

/*
 * SavePdfReport:
 * Generates a comprehensive PDF report with graphical elements including:
 * - Summary page with pie chart visualization
 * - Detailed directory reports with color-coded status
 * - Professional formatting and visual hierarchy
 *
 * Parameters:
 *   filename - Full path of the output PDF file
 *
 * Operation:
 * 1. Creates a multi-page PDF document using ROOT's TCanvas
 * 2. First page shows global statistics and pie chart
 * 3. Subsequent pages show individual directory reports
 * 4. Uses color coding to highlight status and issues
 * 5. Closes PDF document properly
 */
void SavePdfReport(const TString& filename) {
    // Create a canvas for PDF output (1200x1600 pixels)
    TCanvas canvas("canvas", "Validation Report", 1200, 1600);

    // ===================================================================
    // PDF DOCUMENT INITIALIZATION
    // ===================================================================
    /* Open PDF document - use [ to start multi-page document */
    canvas.Print(filename + "[");
    
    // ===================================================================
    // PAGE 1: GLOBAL SUMMARY
    // ===================================================================
    canvas.Clear();
    canvas.Divide(1, 2); // Split canvas into top and bottom sections
    
    // -------------------------------------------------------------------
    // TOP SECTION: TEXT SUMMARY
    // -------------------------------------------------------------------
    canvas.cd(1); // Activate top section
    
    // Create text box for summary information
    TPaveText summaryBox(0.05, 0.05, 0.95, 0.95);
    summaryBox.AddText("EXORCISM VALIDATION REPORT - GLOBAL SUMMARY");
    summaryBox.AddText("");
    summaryBox.AddText(TString::Format("Ladder: %s", TString(gState.currentLadder).Data()));
    summaryBox.AddText(TString::Format("Report generated: %s %s", __DATE__, __TIME__));
    summaryBox.AddText("");

    // Calculate totals and success rate
    int totalDirs = gState.passedDirs + gState.passedWithIssuesDirs + gState.failedDirs;
    summaryBox.AddText(TString::Format("Total directories: %d", totalDirs));
    summaryBox.AddText(TString::Format("Passed: %d", gState.passedDirs));
    summaryBox.AddText(TString::Format("Passed with issues: %d", gState.passedWithIssuesDirs));
    summaryBox.AddText(TString::Format("Failed: %d", gState.failedDirs));
    summaryBox.AddText(TString::Format("Success rate: %.1f%%", (totalDirs > 0 ? 100.0 * (gState.passedDirs + gState.passedWithIssuesDirs) / totalDirs : 0)));

    // Style the summary box
    summaryBox.SetTextAlign(12);  // Center alignment
    summaryBox.SetTextSize(0.03);
    summaryBox.SetFillColor(0);   // Transparent background
    summaryBox.SetBorderSize(1);
    summaryBox.Draw();
    
    // -------------------------------------------------------------------
    // BOTTOM SECTION: PIE CHART VISUALIZATION
    // -------------------------------------------------------------------
    canvas.cd(2); // Activate bottom section

    if (totalDirs > 0) {
        // Create pie chart with three segments
        TPie* pie = new TPie("pie", "", 3);
        
        // Position and size the pie chart
        pie->SetCircle(0.3, 0.5, 0.2);
        
        // Add data segments with colors
        pie->SetEntryVal(0, gState.passedDirs);
        pie->SetEntryLabel(0, "");
        pie->SetEntryFillColor(0, kGreen);

        pie->SetEntryVal(1, gState.passedWithIssuesDirs);
        pie->SetEntryLabel(1, "");
        pie->SetEntryFillColor(1, kOrange);

        pie->SetEntryVal(2, gState.failedDirs);
        pie->SetEntryLabel(2, "");
        pie->SetEntryFillColor(2, kRed);

        // Draw the pie chart
        pie->Draw("rsc");

        // Create and position the legend
        TLegend* legend = new TLegend(0.6, 0.5, 0.95, 0.85);
        legend->SetHeader("Validation Results", "C");
        legend->SetTextSize(0.03);
        legend->SetBorderSize(1);
        legend->SetFillColor(0);

        // Add legend entries with percentages
        legend->AddEntry("", TString::Format("Passed: %d (%.1f%%)", 
            gState.passedDirs, 100.0*gState.passedDirs/totalDirs), "");
        legend->AddEntry("", TString::Format("Passed with issues: %d (%.1f%%)", 
            gState.passedWithIssuesDirs, 100.0*gState.passedWithIssuesDirs/totalDirs), "");
        legend->AddEntry("", TString::Format("Failed: %d (%.1f%%)", 
            gState.failedDirs, 100.0*gState.failedDirs/totalDirs), "");

        legend->Draw();
    } else {
        // Handle case with no directories
        TPaveText noData(0.1, 0.1, 0.9, 0.9);
        noData.AddText("No validation data available")->SetTextColor(kRed);
        noData.Draw();
    }
    
    // Output the summary page to PDF
    canvas.Print(filename);
    
    // ===================================================================
    // FOLLOWING PAGES: DETAILED DIRECTORY REPORTS
    // ===================================================================
    for (const auto& report : gState.reportPages) {
        canvas.Clear();
        canvas.cd(); // Use full canvas for directory reports
        
        // Create text box for report content      
        TPaveText textBox(0.05, 0.05, 0.95, 0.95);
        textBox.SetTextAlign(12);   // Left alignment
        textBox.SetTextSize(0.025);
        textBox.SetFillColor(0);    // Transparent background
        textBox.SetBorderSize(1);
        
        // Parse the report text line by line
        std::istringstream stream(report);
        std::string line;
        bool isFailedFolder = false;
        
        while (std::getline(stream, line)) {
            // Skip empty lines
            if (line.empty()) continue;
            
            // Handle status line with color coding
            if (line.find("STATUS:") != std::string::npos) {
                if (line.find("FAILED") != std::string::npos) {
                    textBox.AddText(line.c_str())->SetTextColor(kRed);
                    isFailedFolder = true;
                } 
                else if (line.find("PASSED WITH ISSUES") != std::string::npos) {
                    textBox.AddText(line.c_str())->SetTextColor(kOrange);
                    isFailedFolder = true;
                }
                else if (line.find("PASSED") != std::string::npos) {
                    textBox.AddText(line.c_str())->SetTextColor(kGreen+2);
                    isFailedFolder = false;
                }
                continue;
            }
            
            // Handle log file status line
            if (line.find("Log file:") != std::string::npos) {
                size_t colonPos = line.find(":");
                if (colonPos != std::string::npos) {
                    std::string prefix = line.substr(0, colonPos + 1);
                    std::string rest = line.substr(colonPos + 1);
        
                    textBox.AddText(prefix.c_str());
                     if (rest.find("FOUND") != std::string::npos) {
                        textBox.AddText(rest.c_str())->SetTextColor(kGreen+2);
                    } else if (rest.find("MISSING") != std::string::npos) {
                        textBox.AddText(rest.c_str())->SetTextColor(kRed);
                    } else {
                        textBox.AddText(rest.c_str());
                    }
                } else {
                     textBox.AddText(line.c_str());
                }
                continue;
            }

            // Handle module files status line
            if (line.find("Module files:") != std::string::npos) {
                size_t colonPos = line.find(":");
                if (colonPos != std::string::npos) {
                    std::string prefix = line.substr(0, colonPos + 1);
                    std::string rest = line.substr(colonPos + 1);
        
                    textBox.AddText(prefix.c_str());
                    if (rest.find("ERROR") != std::string::npos) {
                        textBox.AddText(rest.c_str())->SetTextColor(kRed);
                    } else if (rest.find("OK") != std::string::npos) {
                        textBox.AddText(rest.c_str())->SetTextColor(kGreen+2);
                    } else {
                        textBox.AddText(rest.c_str());
                    }
                    } else {
                        textBox.AddText(line.c_str());
                    }
                continue;
            }
            
            // Highlight invalid files sections
            if (line.find("Invalid log data files:") != std::string::npos ||
                line.find("Module test file errors:") != std::string::npos) {
                textBox.AddText(line.c_str())->SetTextColor(kRed);
                continue;
            }
            
            // Highlight individual file errors (lines starting with " - ")
            if (line.find(" - ") == 0) {
                textBox.AddText(line.c_str())->SetTextColor(kRed);
                continue;
            }
            
            // Individual file errors (lines starting with " - ")
            if (line.find(" - ") == 0) {
                textBox.AddText(line.c_str())->SetTextColor(kRed);
                continue;
            }
            
            // Color code count lines (X/8) based on correctness
            if (line.find("files:") != std::string::npos || line.find("found:") != std::string::npos) {
                size_t colonPos = line.find(":");
                if (colonPos != std::string::npos) {
                    std::string prefix = line.substr(0, colonPos + 1);
                    std::string rest = line.substr(colonPos + 1);
                    
                    // Check if count is incorrect (looking for patterns like "X/8")
                    bool isCountIncorrect = false;
                    size_t slashPos = rest.find("/");
                    if (slashPos != std::string::npos) {
                        std::string countStr = rest.substr(0, slashPos);
                        std::string expectedStr = rest.substr(slashPos + 1);
    
                        try {
                            int count = std::stoi(countStr);
                            int expected = std::stoi(expectedStr);
                            if (count != expected) {
                                isCountIncorrect = true;
                            }
                        } catch (const std::invalid_argument& e) {
                            isCountIncorrect = true;
                        } catch (const std::out_of_range& e) {
                            isCountIncorrect = true;
                        } 
                    }                   
                    // Add colored text
                    textBox.AddText(prefix.c_str());
                    if (isCountIncorrect) {
                        textBox.AddText(rest.c_str())->SetTextColor(kRed);
                    } else {
                        textBox.AddText(rest.c_str())->SetTextColor(kGreen+2);
                    }
                } else {
                    textBox.AddText(line.c_str());
                }
                continue;
            }

            // Special handling for Pscan section counts
            if (line.find("Electron text:") != std::string::npos || 
                line.find("Hole text:") != std::string::npos ||
                line.find("Electron root:") != std::string::npos ||
                line.find("Hole root:") != std::string::npos) {
                
                size_t colonPos = line.find(":");
                if (colonPos != std::string::npos) {
                    std::string prefix = line.substr(0, colonPos + 1);
                    std::string rest = line.substr(colonPos + 1);
                    
                    // Color code count lines (X/8) based on correctness
                    bool isCountCorrect = false;
                    size_t slashPos = rest.find("/");
                    if (slashPos != std::string::npos) {
                        std::string countStr = rest.substr(0, slashPos);
                        
                        try {
                            int count = std::stoi(countStr);
                            if (count == 8) {
                                isCountCorrect = true;
                            }
                        } catch (...) {
                            // Ignore conversion errors
                        }
                    }
                    
                    // Add colored text
                    textBox.AddText(prefix.c_str());
                    if (isCountCorrect) {
                        textBox.AddText(rest.c_str())->SetTextColor(kGreen+2);
                    } else {
                        textBox.AddText(rest.c_str())->SetTextColor(kRed);
                    }
                } else {
                    textBox.AddText(line.c_str());
                }
                continue;
            }
            
            // Highlight error and warning messages
            if (line.find("Error:") != std::string::npos || 
                line.find("Warning:") != std::string::npos) {
                textBox.AddText(line.c_str())->SetTextColor(kOrange+7);
                continue;
            }
            
            // Default case - normal text
            textBox.AddText(line.c_str());
        }
        
        // Draw the text box and add to PDF
        textBox.Draw();
        canvas.Print(filename);
    }
    
    // ===================================================================
    // FINALIZE PDF DOCUMENT
    // ===================================================================
    /* Close the PDF document properly using ] */
    canvas.Print(filename + "]");
    std::cout << "PDF report saved to: " << filename << std::endl;
}

/*
 * GenerateGlobalSummary:
 * Creates a consolidated summary of all validation results with statistics and metrics.
 * This global summary appears at the end of reports and provides high-level insights.
 *
 * Parameters:
 *   totalDirs - Total number of directories processed (for percentage calculations)
 *
 * Operation:
 * 1. Calculates success rate and other metrics
 * 2. Formats results into a standardized summary block
 * 3. Stores the summary in gState.globalSummary for inclusion in reports
 * 4. Outputs the summary to console for immediate feedback
 *
 * Output Includes:
 * - Total directories processed
 * - Breakdown by status (passed/warning/failed)
 * - Success rate percentage
 * - Visual separators for readability
 */
void GenerateGlobalSummary(int totalDirs) {
    // Create a string stream to build the summary content
    std::stringstream summary;

    // ===================================================================
    // SUMMARY HEADER
    // ===================================================================
    summary << "\n\n====================================================\n";
    summary << "EXORCISM VALIDATION SUMMARY\n";
    summary << "====================================================\n";

    // ===================================================================
    // CORE STATISTICS
    // ===================================================================
    /* Calculate success rate with protection against division by zero */
    float successRate = totalDirs > 0 ? 
        (100.0f * (gState.passedDirs + gState.passedWithIssuesDirs) / totalDirs) : 0.0f;

    // Basic counts
    summary << "Ladder:          " << gState.currentLadder << "\n";
    summary << "Total directories: " << totalDirs << "\n";
    summary << "Passed:          " << gState.passedDirs << "\n";
    summary << "Passed with issues: " << gState.passedWithIssuesDirs << "\n";
    summary << "Failed:          " << gState.failedDirs << "\n";

    // Success rate with fixed decimal precision
    summary << "Success rate:    " << std::fixed << std::setprecision(1) 
            << successRate << "%\n";

    // ===================================================================
    // ADDITIONAL METRICS (when applicable)
    // ===================================================================
    /* Include warning ratios if there are passed-with-issues cases */
    if (gState.passedWithIssuesDirs > 0) {
        float warningRate = 100.0f * gState.passedWithIssuesDirs / 
                          (gState.passedDirs + gState.passedWithIssuesDirs);
        summary << "Warning rate among passed: " << std::setprecision(1) 
                << warningRate << "%\n";
    }

    /* Critical failure analysis */
    if (gState.failedDirs > 0) {
        float failureRate = 100.0f * gState.failedDirs / totalDirs;
        summary << "Critical failure rate: " << std::setprecision(1) 
                << failureRate << "%\n";
    }

    // ===================================================================
    // QUALITATIVE ASSESSMENT
    // ===================================================================
    summary << "\nOverall Status: ";
    if (successRate >= 95.0f) {
        summary << "EXCELLENT (≥95% success)";
    } 
    else if (successRate >= 80.0f) {
        summary << "GOOD (≥80% success)";
    }
    else if (successRate >= 60.0f) {
        summary << "FAIR (≥60% success)";
    }
    else {
        summary << "POOR (<60% success)";
    }

    // ===================================================================
    // FOOTER
    // ===================================================================
    summary << "\n====================================================\n";
    summary << "End of Summary\n";
    summary << "====================================================\n";

    // ===================================================================
    // STORE AND OUTPUT RESULTS
    // ===================================================================
    // Save to global state for inclusion in reports
    gState.globalSummary = summary.str();

    // Also print to console for immediate visibility
    std::cout << gState.globalSummary << std::endl;
}

// ===================================================================
// Directory Processing
// ===================================================================
/*
 * FindValidationDirectories:
 * Scans the current working directory to identify all potential validation directories.
 * 
 * Returns:
 *   std::vector<TString> - List of directory names that should be validated
 *
 * Operation:
 * 1. Gets list of all files/directories in current working directory
 * 2. Filters for valid directory names (excluding system directories)
 * 3. Returns names of candidate directories for validation
 *
 * Directory Selection Criteria:
 * - Must be a directory (not a file)
 * - Must not be "." or ".." (current/parent directory)
 * - Must not be hidden (names starting with '.')
 * - Must not be a known system directory
 */
std::vector<TString> FindValidationDirectories() {
    std::vector<TString> directories;  // Stores found directories
    
    // ===================================================================
    // INITIALIZE DIRECTORY SCANNING
    // ===================================================================
    /* Create directory object for current working directory */
    TSystemDirectory rootDir(".", ".");
    
    /* Get list of all entries in the directory */
    TList* dirContents = rootDir.GetListOfFiles();
    
    // ===================================================================
    // VALIDATION CHECKS
    // ===================================================================
    if (!dirContents) {
        std::cerr << "Error: Could not read directory contents from current path." << std::endl;
        return directories;  // Return empty vector on error
    }

    // ===================================================================
    // PROCESS DIRECTORY ENTRIES
    // ===================================================================
    TIter next(dirContents);  // Create iterator for directory contents
    TSystemFile* file;        // Pointer to current file/directory entry
    
    while ((file = (TSystemFile*)next())) {  // Iterate through all entries
        TString fileName = file->GetName();  // Get entry name
        
        // ---------------------------------------------------------------
        // FILTER OUT NON-DIRECTORIES
        // ---------------------------------------------------------------
        /* Skip if not a directory or special system entries */
        if (!file->IsDirectory() || fileName == "." || fileName == "..") {
            continue;
        }
        
        // ---------------------------------------------------------------
        // FILTER OUT HIDDEN DIRECTORIES
        // ---------------------------------------------------------------
        /* Skip hidden directories (common on Unix systems) */
        if (fileName.BeginsWith(".")) {
            continue;
        }
        
        // ---------------------------------------------------------------
        // FILTER OUT KNOWN SYSTEM DIRECTORIES
        // ---------------------------------------------------------------
        /* Skip common ROOT and system directories */
        if (fileName == "root" || fileName == "sys" || fileName == "etc") {
            continue;
        }
        
        // ---------------------------------------------------------------
        // ADD VALID DIRECTORY TO RESULTS
        // ---------------------------------------------------------------
        /* If all checks passed, add to our list */
        directories.push_back(fileName);
    }

    // ===================================================================
    // CLEANUP AND RETURN RESULTS
    // ===================================================================
    delete dirContents;  // Free the directory listing
    
    // Log findings to console
    std::cout << "Found " << directories.size() 
              << " potential validation directories." << std::endl;
    
    return directories;
}

// ===================================================================
// File Cleanup Function
// ===================================================================
/*
 * Extra_Omnes:
 * Performs interactive cleanup of problematic files identified during validation.
 * Latin for "all others out", this function handles all remaining file issues.
 *
 * Operation:
 * 1. Identifies problematic files from validation results
 * 2. Groups files by error type (invalid, empty, unexpected)
 * 3. Prompts user for confirmation before deletion
 * 4. Tracks successful/failed deletions
 * 5. Generates cleanup report
 *
 * Safety Features:
 * - Interactive confirmation for each deletion group
 * - Preserves original files if deletion fails
 * - Comprehensive logging of all actions
 */
void Extra_Omnes() {
    std::cout << "\n===== FILE CLEANUP PROCEDURE =====" << std::endl;
    std::cout << "This will remove problematic files after confirmation." << std::endl;
    
    // ===================================================================
    // TRACKING VARIABLES
    // ===================================================================
    std::vector<std::string> deletedFiles;      // Successfully deleted files
    std::vector<std::string> failedDeletions;   // Files that couldn't be deleted
    
    // ===================================================================
    // PROCESS ALL DIRECTORIES
    // ===================================================================
    std::vector<TString> directories = FindValidationDirectories();
    for (const auto& dir : directories) {
        // Run validators to get complete error lists
        ValidationResult logResult = CheckLogFiles(dir.Data());
        ValidationResult trimResult = CheckTrimFiles(dir.Data());
        ValidationResult pscanResult = CheckPscanFiles(dir.Data());
        ValidationResult connResult = CheckConnFiles(dir.Data());

        // ===============================================================
        // 1. PROCESS DATA-TESTER PAIRS
        // ===============================================================
        if (logResult.dataFileCount > 0) {
            TSystemDirectory dirObj(dir, dir);
            TList* files = dirObj.GetListOfFiles();
            if (files) {
                std::vector<std::pair<TString, TString>> dataTesterPairs;
                std::map<TString, bool> testerFileMap;

                // Collect all tester files first
                TSystemFile* file;
                TIter next(files);
                while ((file = (TSystemFile*)next())) {
                    TString fileName = file->GetName();
                    if (fileName.BeginsWith("tester_febs_") && fileName.Contains("_arr_")) {
                        testerFileMap[fileName] = false; // Mark as unmatched
                    }
                }

                // Match data files with testers
                TIter next2(files);
                while ((file = (TSystemFile*)next2())) {
                    TString fileName = file->GetName();
                    if (fileName.BeginsWith(dir) && fileName.EndsWith("_data.dat")) {
                        TString dataPattern;
                        bool isSpecialCase = false;

                        // Check for standard format: "folder_YYMMDD_HHMM_data.dat"
                        if (fileName.Length() == (15 + 1 + 6 + 1 + 4 + 9)) {
                            dataPattern = fileName(16, 11); // Extract YYMMDD_HHMM
                        } 
                        // Check for special case: "folder_data.dat"
                        else if (fileName == TString::Format("%s_data.dat", dir.Data())) {
                            isSpecialCase = true;
                        } else {
                            continue; // Skip unexpected formats
                        }

                        // Find matching tester file
                        TString matchedTester;
                        if (isSpecialCase) {
                            // Special case: match with oldest available tester
                            for (auto& tester : testerFileMap) {
                                if (!tester.second) {
                                    matchedTester = tester.first;
                                    tester.second = true;
                                    break;
                                }
                            }
                        } else {
                            // Normal case: match by exact pattern
                            for (auto& tester : testerFileMap) {
                                Ssiz_t arrPos = tester.first.Index("_arr_");
                                if (arrPos != kNPOS && !tester.second) {
                                    TString testerPattern = tester.first(arrPos + 5, 11);
                                    if (dataPattern == testerPattern) {
                                        matchedTester = tester.first;
                                        tester.second = true;
                                        break;
                                    }
                                }
                            }
                        }

                        dataTesterPairs.emplace_back(fileName, matchedTester);
                    }
                }

                // Process invalid data files and their testers
                for (const auto& invalidFile : logResult.invalidFiles) {
                    // Skip log files from deletion
                    if (TString(invalidFile.c_str()).EndsWith(".log")) {
                        continue;
                    }

                    // Find matching pair
                    for (const auto& pair : dataTesterPairs) {
                        if (pair.first == invalidFile) {
                            std::cout << "\n===== INVALID DATA-TESTER PAIR =====" << std::endl;
                            std::cout << "Data file: " << pair.first << std::endl;
                            if (!pair.second.IsNull()) {
                                std::cout << "Matched tester file: " << pair.second << std::endl;
                            } else {
                                std::cout << "No matching tester file found" << std::endl;
                            }

                            // Interactive confirmation
                            std::cout << "Delete this file pair? (y/n): ";
                            std::string response;
                            std::getline(std::cin, response);
                            
                            if (response == "y" || response == "Y") {
                                // Delete data file
                                TString dataPath = dir + "/" + pair.first;
                                if (gSystem->Unlink(dataPath.Data())) {
                                    deletedFiles.push_back(pair.first.Data());
                                    std::cout << "Deleted data file: " << pair.first << std::endl;
                                } else {
                                    failedDeletions.push_back(pair.first.Data());
                                    std::cout << "Failed to delete data file: " << pair.first << std::endl;
                                }

                                // Delete tester file if exists
                                if (!pair.second.IsNull()) {
                                    TString testerPath = dir + "/" + pair.second;
                                    if (gSystem->Unlink(testerPath.Data())) {
                                        deletedFiles.push_back(pair.second.Data());
                                        std::cout << "Deleted tester file: " << pair.second << std::endl;
                                    } else {
                                        failedDeletions.push_back(pair.second.Data());
                                        std::cout << "Failed to delete tester file: " << pair.second << std::endl;
                                    }
                                }
                            }
                            break;
                        }
                    }
                }
                delete files;
            }
        }

        // ===============================================================
        // 2. PROCESS OTHER PROBLEMATIC FILES
        // ===============================================================
        struct FileCategory {
            std::string name;
            std::vector<std::string> files;
            TString subdir;
            bool checkFormat;
        };

        // Define cleanup categories
        std::vector<FileCategory> categories = {
            {"Empty log data files", logResult.emptyFiles, "", false},
            {"Unexpected files in log directory", logResult.unexpectedFiles, "", false},
            {"Empty pscan files", pscanResult.emptyFiles, "pscan_files", false},
            {"Module test file errors", pscanResult.moduleErrorFiles, "pscan_files", false},
            {"Unexpected files in pscan directory", pscanResult.unexpectedFiles, "pscan_files", false}
        };

        // Filter out log files from all categories
        for (auto& category : categories) {
            category.files.erase(
                std::remove_if(
                    category.files.begin(),
                    category.files.end(),
                    [](const std::string& file) {
                        return TString(file.c_str()).EndsWith(".log");
                    }
                ),
                category.files.end()
            );
        }

        for (auto& category : categories) {
            if (category.files.empty()) continue;
            
            std::cout << "\n===== " << category.name << " =====" << std::endl;
            std::cout << "Found " << category.files.size() << " files:" << std::endl;
            for (const auto& file : category.files) {
                std::cout << " - " << file << std::endl;
            }
            
            // Interactive confirmation
            std::cout << "\nDelete these " << category.files.size() << " files? (y/n): ";
            std::string response;
            std::getline(std::cin, response);
            
            if (response == "y" || response == "Y") {
                for (const auto& file : category.files) {
                    TString fullPath = dir + "/";
                    if (!category.subdir.IsNull()) {
                        fullPath += category.subdir + "/";
                    }
                    fullPath += file.c_str();
                    
                    if (gSystem->Unlink(fullPath.Data())) {
                        deletedFiles.push_back(file);
                    } else {
                        failedDeletions.push_back(file);
                    }
                }
                std::cout << "Deleted " << category.files.size() << " files." << std::endl;
            }
        }

        // ===============================================================
        // 3. SPECIAL HANDLING FOR TRIM AND CONN FILES
        // ===============================================================
        auto processProtectedFiles = [&](const std::vector<std::string>& files, 
                                        const TString& subdir, 
                                        const std::string& categoryName) {
            if (files.empty()) return;

            std::vector<std::string> invalidFormatFiles;
            for (const auto& file : files) {
                TString fileName(file.c_str());
                
                // Skip log files
                if (fileName.EndsWith(".log")) {
                    continue;
                }

                // Check file name format
                bool validFormat = false;
                if (subdir == "trim_files") {
                    validFormat = fileName.EndsWith("_elect.txt") || fileName.EndsWith("_holes.txt");
                } else if (subdir == "conn_check_files") {
                    validFormat = fileName.EndsWith("_elect.txt") || fileName.EndsWith("_holes.txt");
                }

                if (!validFormat) {
                    invalidFormatFiles.push_back(file);
                }
            }

            if (!invalidFormatFiles.empty()) {
                std::cout << "\n===== INVALID FORMAT FILES IN " << subdir << " =====" << std::endl;
                std::cout << "Found " << invalidFormatFiles.size() << " files with wrong format:" << std::endl;
                for (const auto& file : invalidFormatFiles) {
                    std::cout << " - " << file << std::endl;
                }
                
                // Interactive confirmation
                std::cout << "\nDelete these " << invalidFormatFiles.size() 
                          << " invalid format files? (y/n): ";
                std::string response;
                std::getline(std::cin, response);
                
                if (response == "y" || response == "Y") {
                    for (const auto& file : invalidFormatFiles) {
                        TString fullPath = dir + "/" + subdir + "/" + file.c_str();
                        if (gSystem->Unlink(fullPath.Data())) {
                            deletedFiles.push_back(file);
                        } else {
                            failedDeletions.push_back(file);
                        }
                    }
                    std::cout << "Deleted " << invalidFormatFiles.size() << " files." << std::endl;
                }
            }
        };

        // Process trim and conn files with special rules
        processProtectedFiles(trimResult.unexpectedFiles, "trim_files", "Unexpected files in trim directory");
        processProtectedFiles(connResult.unexpectedFiles, "conn_check_files", "Unexpected files in connection directory");
    }
    
    // ===================================================================
    // GENERATE CLEANUP REPORT
    // ===================================================================
    std::stringstream cleanupReport;
    cleanupReport << "\n===== FILE CLEANUP REPORT =====" << std::endl;
    cleanupReport << "Total deleted files: " << deletedFiles.size() << std::endl;
    cleanupReport << "Total failed deletions: " << failedDeletions.size() << std::endl;
    
    if (!deletedFiles.empty()) {
        cleanupReport << "\nSuccessfully deleted files:" << std::endl;
        for (const auto& file : deletedFiles) {
            cleanupReport << " - " << file << std::endl;
        }
    }
    
    if (!failedDeletions.empty()) {
        cleanupReport << "\nFailed to delete:" << std::endl;
        for (const auto& file : failedDeletions) {
            cleanupReport << " - " << file << std::endl;
        }
    }
    
    // Add to global report
    gState.globalSummary += cleanupReport.str();
    
    std::cout << cleanupReport.str() << std::endl;
}
// ===================================================================
// Main Function - Exorcism
// ===================================================================
/*
 * Exorcism:
 * Main driver function that orchestrates the entire validation process.
 * Performs complete validation of ladder test data directories including:
 * - Directory discovery
 * - Two-pass validation (before/after cleanup)
 * - Comprehensive report generation
 * - Interactive cleanup of problematic files
 *
 * Operation Flow:
 * 1. Initializes global state
 * 2. Discovers validation directories
 * 3. First validation pass (pre-cleanup)
 * 4. Generates initial reports
 * 5. Performs interactive cleanup
 * 6. Second validation pass (post-cleanup)
 * 7. Generates final reports
 * 8. Provides completion summary
 */
void Exorcism() {
    // ===================================================================
    // INITIALIZATION
    // ===================================================================
    /* Set current ladder name from working directory */
    gState.currentLadder = gSystem->BaseName(gSystem->WorkingDirectory());
    
    /* Print startup banner */
    std::cout << "Starting EXORCISM validation for ladder: " 
              << gState.currentLadder << std::endl;
    std::cout << "====================================================" << std::endl;

    // ===================================================================
    // DIRECTORY DISCOVERY
    // ===================================================================
    /* Find all candidate directories for validation */
    std::vector<TString> directories = FindValidationDirectories();
    if (directories.empty()) {
        std::cout << "No validation directories found!" << std::endl;
        return;  // Exit if nothing to validate
    }
    
    std::cout << "Found " << directories.size() 
              << " directories to validate" << std::endl;
    std::cout << "====================================================\n" << std::endl;

    // ===================================================================
    // FIRST VALIDATION PASS (BEFORE CLEANUP)
    // ===================================================================
    std::cout << "\n===== FIRST VALIDATION PASS (BEFORE CLEANUP) =====" << std::endl;
    
    /* Process each directory and generate reports */
    for (const auto& dir : directories) {
        GenerateReportPage(dir);
    }
    
    /* Generate initial summary statistics */
    GenerateGlobalSummary(directories.size());
    
    // ===================================================================
    // SAVE PRE-CLEANUP REPORTS
    // ===================================================================
    /* Create timestamp for report filenames */
    TString timestamp = TString::Format("_%s_%s", __DATE__, __TIME__);
    timestamp.ReplaceAll(" ", "_");  // Fix spaces in date
    timestamp.ReplaceAll(":", "-");  // Fix colons in time
    
    /* Create report filenames with ladder name and timestamp */
    TString beforeTxt = TString::Format("ExorcismReport_%s%s_before.txt", 
                                      gState.currentLadder.c_str(), timestamp.Data());
    TString beforeRoot = TString::Format("ExorcismReport_%s%s_before.root", 
                                       gState.currentLadder.c_str(), timestamp.Data());
    TString beforePdf = TString::Format("ExorcismReport_%s%s_before.pdf", 
                                      gState.currentLadder.c_str(), timestamp.Data());
    
    /* Save reports in all formats */
    std::cout << "\nSaving pre-cleanup reports..." << std::endl;
    SaveTxtReport(beforeTxt);
    SaveRootReport(beforeRoot);
    SavePdfReport(beforePdf);

    // ===================================================================
    // INTERACTIVE CLEANUP
    // ===================================================================
    /* Perform guided cleanup of problematic files */
    Extra_Omnes();
    
    // ===================================================================
    // PREPARE FOR SECOND VALIDATION PASS
    // ===================================================================
    /* Reset global state while preserving ladder name */
    std::string ladderName = gState.currentLadder;  // Save
    gState = GlobalState();  // Reset all counters and reports
    gState.currentLadder = ladderName;  // Restore
    
    // ===================================================================
    // SECOND VALIDATION PASS (AFTER CLEANUP)
    // ===================================================================
    std::cout << "\n===== SECOND VALIDATION PASS (AFTER CLEANUP) =====" << std::endl;
    
    /* Re-validate all directories */
    for (const auto& dir : directories) {
        GenerateReportPage(dir);
    }
    
    /* Generate post-cleanup summary */
    GenerateGlobalSummary(directories.size());
    
    // ===================================================================
    // SAVE POST-CLEANUP REPORTS
    // ===================================================================
    /* Create report filenames for post-cleanup */
    TString afterTxt = TString::Format("ExorcismReport_%s%s_after.txt", 
                                     gState.currentLadder.c_str(), timestamp.Data());
    TString afterRoot = TString::Format("ExorcismReport_%s%s_after.root", 
                                      gState.currentLadder.c_str(), timestamp.Data());
    TString afterPdf = TString::Format("ExorcismReport_%s%s_after.pdf", 
                                     gState.currentLadder.c_str(), timestamp.Data());
    
    /* Save final reports */
    std::cout << "\nSaving post-cleanup reports..." << std::endl;
    SaveTxtReport(afterTxt);
    SaveRootReport(afterRoot);
    SavePdfReport(afterPdf);

    // ===================================================================
    // COMPLETION SUMMARY
    // ===================================================================
    std::cout << "\nValidation complete! Two sets of reports generated:" << std::endl;
    std::cout << "Pre-cleanup reports:" << std::endl;
    std::cout << " - Text: " << beforeTxt << std::endl;
    std::cout << " - ROOT: " << beforeRoot << std::endl;
    std::cout << " - PDF:  " << beforePdf << std::endl;
    
    std::cout << "\nPost-cleanup reports:" << std::endl;
    std::cout << " - Text: " << afterTxt << std::endl;
    std::cout << " - ROOT: " << afterRoot << std::endl;
    std::cout << " - PDF:  " << afterPdf << std::endl;
    
}

int main() {
    Exorcism();
    return 0;
}


<|MERGE_RESOLUTION|>--- conflicted
+++ resolved
@@ -1,2694 +1,2690 @@
-/*
- *
- * EXORCISM - Ladder Test Data Validation System
-<<<<<<< HEAD
- * Copyright (c) 2025 Nikodem Witkowski
-=======
- * Copyright (c) 2023 [Your Name]
->>>>>>> 6389f86f
- * Licensed under the MIT License
- * 
- * This program performs comprehensive validation of ladder test data
- * directory structures and files. It checks for required files, naming conventions,
- * content validity, and generates detailed reports before/after cleanup operations.
- */
-
-// Standard C++ Library Headers
-#include <iostream>   // For console input/output operations
-#include <fstream>    // For file stream operations
-#include <vector>     // For dynamic array functionality
-#include <string>     // For string manipulation
-#include <sstream>    // For string stream processing
-#include <iomanip>    // For output formatting
-#include <ctime>      // For date/time functions
-#include <map>        // For key-value pair storage
-#include <algorithm>  // For sorting/searching algorithms
-#include <set>        // For unique element storage
-
-// ROOT Framework Headers (Data Analysis)
-#include <TSystem.h>              // System interface utilities
-#include <TString.h>              // ROOT string implementation
-#include <TSystemDirectory.h>     // Directory handling
-#include <TSystemFile.h>          // File handling
-#include <TList.h>                // Linked list container
-#include <TFile.h>                // ROOT file I/O operations
-#include <TCanvas.h>              // Drawing canvas
-#include <TLatex.h>               // LaTeX text rendering
-#include <TPie.h>                 // Pie chart visualization
-#include <TLegend.h>              // Chart legend
-#include <TObjString.h>           // String object wrapper
-#include <TInterpreter.h>         // C++ interpreter
-#include <TPaveText.h>            // Text box widget
-
-// ===================================================================
-// Global Constants and Structures
-// ===================================================================
-
-/*
- * Evaluation Status Levels:
- * These constants define the possible validation outcomes
- */
-#define STATUS_PASSED           0       // All checks successful
-#define STATUS_PASSED_WITH_ISSUES 1     // Minor non-critical issues
-#define STATUS_FAILED           2       // Critical validation failures
-
-/*
- * Log Files Validation Flags (Bitmask):
- * Each flag represents a specific validation failure condition
- */
-#define FLAG_DIR_MISSING         0x01   // Target directory not found
-#define FLAG_LOG_MISSING         0x02   // Main log file missing
-#define FLAG_DATA_MISSING        0x04   // Required data files missing
-#define FLAG_NO_FEB_FILE         0x08   // Matching tester FEB file missing
-#define FLAG_FILE_OPEN           0x10   // File access error
-#define FLAG_DATA_EMPTY          0x20   // Empty data file
-#define FLAG_DATA_INVALID        0x40   // Invalid file content
-#define FLAG_UNEXPECTED_FILES    0x80   // Unexpected files in directory
-
-/*
- * Connection Files Validation Flags:
- * Specific flags for connection test files
- */
-#define FLAG_CONN_FOLDER_MISSING 0x01   // conn_check_files directory missing
-#define FLAG_DIR_ACCESS          0x02   // Directory access error
-#define FLAG_ELECTRON_COUNT      0x04   // Incorrect electron file count
-#define FLAG_HOLE_COUNT          0x08   // Incorrect hole file count
-#define FLAG_FILE_OPEN_CONN      0x10   // Connection file access error
-#define FLAG_UNEXPECTED_FILES_CONN 0x20 // Unexpected files in connection dir
-
-/*
- * Trim Files Validation Flags:
- * Specific flags for trim adjustment files
- */
-#define FLAG_TRIM_FOLDER_MISSING 0x01   // trim_files directory missing
-#define FLAG_DIR_ACCESS_TRIM     0x02   // Directory access error
-#define FLAG_ELECTRON_COUNT_TRIM 0x04   // Incorrect electron file count
-#define FLAG_HOLE_COUNT_TRIM     0x08   // Incorrect hole file count
-#define FLAG_FILE_OPEN_TRIM      0x10   // Trim file access error
-#define FLAG_UNEXPECTED_FILES_TRIM 0x20 // Unexpected files in trim dir
-
-/*
- * Pscan Files Validation Flags:
- * Specific flags for parameter scan files
- */
-#define FLAG_PSCAN_FOLDER_MISSING 0x01  // pscan_files directory missing
-#define FLAG_DIR_ACCESS_PSCAN    0x02   // Directory access error
-#define FLAG_ELECTRON_TXT        0x04   // Incorrect electron txt count
-#define FLAG_HOLE_TXT            0x08   // Incorrect hole txt count
-#define FLAG_ELECTRON_ROOT       0x10   // Incorrect electron root count
-#define FLAG_HOLE_ROOT           0x20   // Incorrect hole root count
-#define FLAG_FILE_OPEN_PSCAN     0x40   // Pscan file access error
-#define FLAG_UNEXPECTED_FILES_PSCAN 0x80 // Unexpected files in pscan dir
-#define FLAG_MODULE_ROOT         0x100  // Module root file error
-#define FLAG_MODULE_TXT          0x200  // Module text file error
-#define FLAG_MODULE_PDF          0x400  // Module PDF file missing
-
-/*
- * ValidationResult Structure:
- * Contains all validation results for a single test directory
- */
-struct ValidationResult {
-    int flags = 0;  // Bitmask of encountered issues
-    
-    // Error file collections
-    std::vector<std::string> openErrorFiles;    // Files that couldn't be opened
-    std::vector<std::string> unexpectedFiles;   // Unexpected files found
-    std::vector<std::string> emptyFiles;        // Empty files found
-    std::vector<std::string> invalidFiles;      // Files with invalid content
-    std::vector<std::string> moduleErrorFiles;  // Module test file errors
-    
-    // Log files specific counters
-    int dataFileCount = 0;      // Total data files found
-    int nonEmptyDataCount = 0;  // Non-empty data files
-    int validDataCount = 0;     // Data files with valid content
-    bool foundFebFile = false;  // Found matching tester FEB file
-    bool logExists = false;     // Main log file exists
-    
-    // Trim/Conn files specific counters
-    int electronCount = 0;      // Electron files found
-    int holeCount = 0;          // Hole files found
-    
-    // Pscan files specific counters
-    int electronTxtCount = 0;   // Electron text files
-    int holeTxtCount = 0;       // Hole text files
-    int electronRootCount = 0;  // Electron root files
-    int holeRootCount = 0;      // Hole root files
-};
-
-/*
- * GlobalState Structure:
- * Tracks overall validation state across all directories
- */
-struct GlobalState {
-    std::vector<std::string> reportPages;  // Individual directory reports
-    std::string globalSummary;             // Consolidated summary
-    int passedDirs = 0;                    // Count of passed directories
-    int passedWithIssuesDirs = 0;          // Count of passed with issues
-    int failedDirs = 0;                    // Count of failed directories
-    std::string currentLadder;             // Current working directory name
-};
-
-GlobalState gState;  // Global state instance
-
-// ===================================================================
-// Helper Functions
-// ===================================================================
-
-/*
- * DirectoryExists:
- * Checks if a directory exists at the given path
- */
-bool DirectoryExists(const TString& path) {
-    return !gSystem->AccessPathName(path, kFileExists);
-}
-
-/*
- * GetDirectoryListing:
- * Returns a list of files in the specified directory
- */
-TList* GetDirectoryListing(const TString& path) {
-    TSystemDirectory dir(path, path);
-    return dir.GetListOfFiles();
-}
-
-/*
- * CheckFileAccess:
- * Verifies if a file can be opened and tracks failures
- */
-bool CheckFileAccess(const TString& filePath, std::vector<std::string>& errorList) {
-    std::ifstream file(filePath.Data());
-    if (!file.is_open()) {
-        errorList.push_back(gSystem->BaseName(filePath.Data()));
-        return false;
-    }
-    file.close();
-    return true;
-}
-
-/*
- * CheckRootFile:
- * Verifies if a ROOT file can be opened properly
- */
-bool CheckRootFile(const TString& filePath, std::vector<std::string>& errorList) {
-    TFile* file = TFile::Open(filePath, "READ");
-    if (!file || file->IsZombie()) {
-        errorList.push_back(gSystem->BaseName(filePath.Data()));
-        if (file) delete file;
-        return false;
-    }
-    delete file;
-    return true;
-}
-
-/*
- * CheckDataFileContent:
- * Verifies if the content of a .dat file meets expected patterns
- */
-bool CheckDataFileContent(const char* filePath) {
-    std::ifstream file(filePath);
-    if (!file.is_open()) {
-        return false;
-    }
-
-    std::string line;
-    while (std::getline(file, line)) {
-        if (line.find("LV_AFT_CONFIG_P") != std::string::npos) {
-            int validLinesAfter = 0;
-            while (std::getline(file, line)) {
-                if (line.find_first_not_of(" \t") == std::string::npos) {
-                    continue;
-                }
-                validLinesAfter++;
-                if (validLinesAfter >= 2) {
-                    return true;
-                }
-            }
-            break;
-        }
-    }
-    return false;
-}
-
-// ===================================================================
-// Validation Functions
-// ===================================================================
-
-/*
- * CheckLogFiles:
- * Validates the log files and data files in a test directory
- * 
- * Parameters:
- *   targetDir - Name of the directory to validate
- * 
- * Returns:
- *   ValidationResult containing all findings
- * 
- * Checks:
- * 1. Directory existence
- * 2. Presence of main log file (<dir>_log.log)
- * 3. Data files (*_data.dat) existence and content
- * 4. Matching tester FEB files (tester_febs_*)
- * 5. File naming conventions with timestamps
- * 6. File accessibility and content validity
- */
-ValidationResult CheckLogFiles(const char* targetDir) {
-    ValidationResult result;
-    TString currentDir = gSystem->pwd();
-    TString fullTargetPath = TString::Format("%s/%s", currentDir.Data(), targetDir);
-
-    // PRIMARY CHECK: Verify existence of target directory
-    if (gSystem->AccessPathName(fullTargetPath, kFileExists)) {
-        std::cerr << "\n===== CRITICAL ERROR =====" << std::endl;
-        std::cerr << "Target directory does not exist: " << fullTargetPath << std::endl;
-        result.flags |= FLAG_DIR_MISSING;
-        return result; // Can't proceed if directory is missing
-    }
-
-    /* Check for existence and accessibility of the primary log file */
-    TString logFilePath = TString::Format("%s/%s_log.log", fullTargetPath.Data(), targetDir);
-    if (!gSystem->AccessPathName(logFilePath, kFileExists)) {
-        result.logExists = true;
-        if (!CheckFileAccess(logFilePath, result.openErrorFiles)) {
-            std::cerr << "Error: Cannot open log file: " << logFilePath << std::endl;
-            result.flags |= FLAG_FILE_OPEN;
-        }
-    } else {
-        std::cerr << "Error: Log file does not exist: " << logFilePath << std::endl;
-        result.flags |= FLAG_LOG_MISSING;
-    }
-
-    // Directory traversal
-    TSystemDirectory targetDirObj(targetDir, fullTargetPath);
-    TList* files = targetDirObj.GetListOfFiles();
-    if (!files) {
-        std::cerr << "Error: Could not read directory contents: " << fullTargetPath << std::endl;
-        result.flags |= FLAG_FILE_OPEN;
-        return result;
-    }
-
-    // Structure to store discovered files with their metadata
-    struct FileInfo {
-        TString fullPath;         // Complete file path
-        TString fileName;         // Just the filename
-        TString dateTimePattern;  // Extracted timestamp (YYMMDD_HHMM)
-        bool isSpecialCase;       // Flag for files without timestamp
-    };
-
-    std::vector<FileInfo> dataFiles;    // Stores all found data files
-    std::vector<FileInfo> testerFiles;  // Stores all found tester FEB files
-
-    // ===================================================================
-    // FILE PROCESSING LOOP
-    // ===================================================================
-    TSystemFile* file;
-    TIter next(files);
-    while ((file = (TSystemFile*)next())) {
-        TString fileName = file->GetName();
-
-        // Skip directories and special files
-        if (file->IsDirectory() || fileName == "." || fileName == "..") continue;
-    
-        TString fullFilePath = fullTargetPath + "/" + fileName;
-        bool isExpectedFile = false;
-
-        // Skip the log file we already processed
-        if (fileName == TString::Format("%s_log.log", targetDir)) {
-            continue;
-        }
-
-        // Check for data files (two possible formats)
-        if (fileName.BeginsWith(targetDir) && fileName.EndsWith("_data.dat")) {
-            isExpectedFile = true;
-            result.dataFileCount++;
-            
-            FileInfo info;
-            info.fullPath = fullFilePath;
-            info.fileName = fileName;
-            info.isSpecialCase = false;
-
-            // Check for standard format: "folder_YYMMDD_HHMM_data.dat"
-            if (fileName.Length() == (15 + 1 + 6 + 1 + 4 + 9)) { // 15 (folder) + _ + 6 (YYMMDD) + _ + 4 (HHMM) + _data.dat
-                info.dateTimePattern = fileName(16, 11); // Extract YYMMDD_HHMM
-            } 
-            // Check for special case: "folder_data.dat"
-            else if (fileName == TString::Format("%s_data.dat", targetDir)) {
-                info.isSpecialCase = true;
-            } else {
-                std::cerr << "Warning: Unexpected data file format: " << fileName << std::endl;
-                result.unexpectedFiles.push_back(fileName.Data());
-                result.flags |= FLAG_UNEXPECTED_FILES;
-                continue; // Skip further processing for malformed names
-            }
-            
-            dataFiles.push_back(info);
-            
-            // DATA FILE CONTENT VALIDATION
-            std::ifstream f_data(fullFilePath.Data(), std::ios::binary | std::ios::ate);
-            if (!f_data.is_open()) {
-                std::cerr << "Error: Cannot open data file: " << fullFilePath << std::endl;
-                result.openErrorFiles.push_back(fileName.Data());
-                result.flags |= FLAG_FILE_OPEN;
-            } else {
-                // Check file size first (quick check)
-                std::streampos size = f_data.tellg();
-                f_data.close();
-                
-                if (size > 0) {
-                    result.nonEmptyDataCount++;
-                    // Perform detailed content validation
-                    if (CheckDataFileContent(fullFilePath.Data())) {
-                        result.validDataCount++;
-                    } else {
-                        std::cerr << "Error: Invalid content in data file: " << fullFilePath << std::endl;
-                        result.invalidFiles.push_back(fileName.Data());
-                        result.flags |= FLAG_DATA_INVALID;
-                    }
-                } else {
-                    std::cerr << "Warning: Empty data file: " << fullFilePath << std::endl;
-                    result.emptyFiles.push_back(fileName.Data());
-                    result.flags |= FLAG_DATA_EMPTY;
-                }
-            }
-        }
-        // TESTER FEB FILE PROCESSING
-        else if (fileName.BeginsWith("tester_febs_") && fileName.Contains("_arr_")) {
-            isExpectedFile = true;
-            
-            FileInfo info;
-            info.fullPath = fullFilePath;
-            info.fileName = fileName;
-            info.isSpecialCase = false;
-            
-            // Extract timestamp from FEB filename (format: tester_febs_*_arr_YYMMDD_HHMM*)
-            Ssiz_t arrPos = fileName.Index("_arr_");
-            if (arrPos != kNPOS && fileName.Length() >= arrPos + 5 + 11) {
-                info.dateTimePattern = fileName(arrPos + 5, 11); // Extract YYMMDD_HHMM
-            } else {
-                std::cerr << "Warning: Invalid FEB file format: " << fileName << std::endl;
-                result.unexpectedFiles.push_back(fileName.Data());
-                result.flags |= FLAG_UNEXPECTED_FILES;
-                continue;
-            }
-            
-            testerFiles.push_back(info);
-        }
-
-        // UNEXPECTED FILE HANDLING
-        if (!isExpectedFile) {
-            std::cerr << "Warning: Unexpected file found: " << fullFilePath << std::endl;
-            result.unexpectedFiles.push_back(fileName.Data());
-            result.flags |= FLAG_UNEXPECTED_FILES;
-        }
-    }
-
-    delete files; // Clean up directory listing
-
-    // ===================================================================
-    // DATA-TESTER FILE MATCHING
-    // ===================================================================
-    /* This complex matching handles two scenarios:
-     * 1. Normal case: Data file with timestamp matches tester file with same timestamp
-     * 2. Special case: Untimestamped data file matches with oldest available tester file
-     */
-    
-    // Sort tester files chronologically (oldest first)
-    std::sort(testerFiles.begin(), testerFiles.end(), [](const FileInfo& a, const FileInfo& b) {
-        return a.dateTimePattern < b.dateTimePattern;
-    });
-
-    // Track which tester files have been matched
-    std::vector<bool> matchedTesters(testerFiles.size(), false);
-    int specialCaseMatchIndex = -1;
-
-    for (auto& dataFile : dataFiles) {
-        bool foundMatch = false;
-        
-        // Special case handling (data file without timestamp)
-        if (dataFile.isSpecialCase) {
-            // Find the oldest unmatched tester file
-            for (size_t i = 0; i < testerFiles.size(); i++) {
-                if (!matchedTesters[i]) {
-                    matchedTesters[i] = true;
-                    foundMatch = true;
-                    specialCaseMatchIndex = i;
-                    std::cerr << "Info: Special case data file " << dataFile.fileName 
-                              << " matched with oldest available tester file " << testerFiles[i].fileName 
-                              << " (pattern: " << testerFiles[i].dateTimePattern << ")" << std::endl;
-                    break;
-                }
-            }
-        } else {
-            // Normal case - match by exact timestamp
-            for (size_t i = 0; i < testerFiles.size(); i++) {
-                if (!matchedTesters[i] && dataFile.dateTimePattern == testerFiles[i].dateTimePattern) {
-                    matchedTesters[i] = true;
-                    foundMatch = true;
-                    std::cerr << "Info: Data file " << dataFile.fileName 
-                              << " matched with tester file " << testerFiles[i].fileName 
-                              << " (pattern: " << dataFile.dateTimePattern << ")" << std::endl;
-                    break;
-                }
-            }
-        }
-        
-        // No match found for this data file
-        if (!foundMatch) {
-            std::cerr << "Error: No matching tester file found for data file: " 
-                      << dataFile.fileName;
-            if (!dataFile.isSpecialCase) {
-                std::cerr << " (pattern: " << dataFile.dateTimePattern << ")";
-            }
-            std::cerr << std::endl;
-            result.flags |= FLAG_NO_FEB_FILE;
-        }
-    }
-
-    // Final check if we have data files but no FEB files at all
-    if (dataFiles.size() > 0 && testerFiles.size() == 0) {
-        std::cerr << "Error: No FEB files found in directory" << std::endl;
-        result.flags |= FLAG_NO_FEB_FILE;
-    }
-
-    // ===================================================================
-    // REPORT GENERATION
-    // ===================================================================
-    std::cout << "\n===== Log Files Status =====" << std::endl;
-    std::cout << "Log file:         " << (result.logExists ? "FOUND" : "MISSING") 
-              << (result.flags & FLAG_FILE_OPEN ? " (OPEN ERROR)" : "") << std::endl;
-    std::cout << "Data files:       " << result.dataFileCount << " found | "
-              << (result.flags & FLAG_DATA_MISSING ? "NONE" : 
-                 (result.flags & FLAG_DATA_EMPTY) ? "SOME EMPTY" :
-                 (result.flags & FLAG_DATA_INVALID) ? "SOME INVALID" : "VALID") << std::endl;
-    std::cout << "Non-empty files:  " << result.nonEmptyDataCount << "/" << result.dataFileCount << std::endl;
-    std::cout << "Valid files:      " << result.validDataCount << "/" << result.dataFileCount << std::endl;
-    std::cout << "Tester FEB files: " << testerFiles.size() << " found | "
-              << (result.flags & FLAG_NO_FEB_FILE ? "MISSING MATCHES" : "ALL MATCHED") << std::endl;
-
-    if (!result.emptyFiles.empty()) {
-        std::cout << "\n===== Empty Data Files =====" << std::endl;
-        for (const auto& file : result.emptyFiles) {
-            std::cout << " - " << file << std::endl;
-        }
-    }
-
-    if (!result.invalidFiles.empty()) {
-        std::cout << "\n===== Invalid Data Files =====" << std::endl;
-        for (const auto& file : result.invalidFiles) {
-            std::cout << " - " << file << std::endl;
-        }
-    }
-
-    if (!result.openErrorFiles.empty()) {
-        std::cout << "\n===== File Open Errors =====" << std::endl;
-        for (const auto& file : result.openErrorFiles) {
-            std::cout << " - " << file << std::endl;
-        }
-    }
-
-    if (!result.unexpectedFiles.empty()) {
-        std::cout << "\n===== Unexpected Files =====" << std::endl;
-        for (const auto& file : result.unexpectedFiles) {
-            std::cout << " - " << file << std::endl;
-        }
-    }
-
-    std::cout << "\nSummary: ";
-    if (result.flags == 0) {
-        std::cout << "ALL CHECKS PASSED";
-    } else {
-        if (result.flags & FLAG_DIR_MISSING) std::cout << "[DIR MISSING] ";
-        if (result.flags & FLAG_LOG_MISSING) std::cout << "[LOG MISSING] ";
-        if (result.flags & FLAG_DATA_MISSING) std::cout << "[DATA MISSING] ";
-        if (result.flags & FLAG_NO_FEB_FILE) std::cout << "[NO FEB FILES] ";
-        if (result.flags & FLAG_FILE_OPEN) std::cout << "[FILE OPEN ERROR] ";
-        if (result.flags & FLAG_DATA_EMPTY) std::cout << "[DATA EMPTY] ";
-        if (result.flags & FLAG_DATA_INVALID) std::cout << "[DATA INVALID] ";
-        if (result.flags & FLAG_UNEXPECTED_FILES) std::cout << "[UNEXPECTED FILES]";
-    }
-    std::cout << std::endl;
-
-    return result;
-}
-
-/*
- * CheckTrimFiles:
- * Validates the trim adjustment files in the 'trim_files' subdirectory.
- * Ensures proper count and naming convention of electron and hole trim files.
- * 
- * Parameters:
- *   targetDir - Parent directory containing trim_files
- * 
- * Returns:
- *   ValidationResult with trim file findings
- * 
- * Checks:
- * 1. trim_files subdirectory existence
- * 2. Exactly 8 electron files (*_elect.txt)
- * 3. Exactly 8 hole files (*_holes.txt)
- * 4. Proper HW index format (0-7) in filenames
- * 5. No duplicate HW indices
- * 6. File accessibility
- * 7. No unexpected files in directory
- */
-ValidationResult CheckTrimFiles(const char* targetDir) {
-    ValidationResult result;
-    TString currentDir = gSystem->pwd();
-    TString fullTargetPath = TString::Format("%s/%s", currentDir.Data(), targetDir);
-    TString trimDirPath = TString::Format("%s/%s/trim_files", currentDir.Data(), targetDir);
-
-    // PRIMARY CHECK: Verify existence of 'trim_files' directory
-    if (gSystem->AccessPathName(trimDirPath, kFileExists)) {
-        std::cerr << "\n===== CRITICAL ERROR =====" << std::endl;
-        std::cerr << "Directory 'trim_files' does not exist in target folder!" << std::endl;
-        std::cerr << "Target folder: " << fullTargetPath << std::endl;
-        std::cerr << "Expected path: " << trimDirPath << std::endl;
-        result.flags |= FLAG_TRIM_FOLDER_MISSING;
-        return result;
-    }
-
-    // DIRECTORY SCANNING INITIALIZATION
-    TList* files = GetDirectoryListing(trimDirPath);
-    if (!files) {
-        std::cerr << "Error: Could not read directory contents: " << trimDirPath << std::endl;
-        result.flags |= FLAG_DIR_ACCESS_TRIM;
-        return result;
-    }
-
-    // ===================================================================
-    // HW INDEX TRACKING SETUP
-    // ===================================================================
-    /* We need exactly 8 files each for electrons and holes (HW indices 0-7) */
-    std::set<int> foundElectronIndices;  // Tracks found electron HW indices
-    std::set<int> foundHoleIndices;      // Tracks found hole HW indices
-
-    // ===================================================================
-    // FILE PROCESSING LOOP
-    // ===================================================================
-    TSystemFile* file;
-    TIter next(files);
-    while ((file = (TSystemFile*)next())) {
-        TString fileName = file->GetName();
-
-        // Skip directories and special files
-        if (file->IsDirectory() || fileName == "." || fileName == "..") continue;
-        
-        TString fullFilePath = trimDirPath + "/" + fileName;
-
-        // =================================================================
-        // ELECTRON FILE PROCESSING
-        // =================================================================
-        if (fileName.EndsWith("_elect.txt")) {
-            // Extract HW index from filename (format: *_HW_X_SET_*_elect.txt)
-            Ssiz_t hwPos = fileName.Index("_HW_");
-            Ssiz_t setPos = fileName.Index("_SET_", hwPos+4);
-            
-            // Validate filename format
-            if (hwPos == -1 || setPos == -1 || setPos <= hwPos+4) {
-                std::cerr << "Error: Invalid electron file name format: " << fileName << std::endl;
-                result.invalidFiles.push_back(fileName.Data());
-                result.flags |= FLAG_DATA_INVALID;
-                continue;
-            }
-            
-            // Extract and validate HW index
-            TString indexStr = fileName(hwPos+4, setPos-(hwPos+4));
-            bool isNumber = true;
-            for (int i = 0; i < indexStr.Length(); i++) {
-                if (!isdigit(indexStr[i])) {
-                    isNumber = false;
-                    break;
-                }
-            }
-            
-            if (!isNumber) {
-                std::cerr << "Error: Invalid HW index in electron file: " << fileName << std::endl;
-                result.invalidFiles.push_back(fileName.Data());
-                result.flags |= FLAG_DATA_INVALID;
-                continue;
-            }
-            
-            int hwIndex = atoi(indexStr.Data());
-            // Validate HW index range (0-7)
-            if (hwIndex < 0 || hwIndex > 7) {
-                std::cerr << "Error: HW index out of range (0-7) in electron file: " << fileName << std::endl;
-                result.invalidFiles.push_back(fileName.Data());
-                result.flags |= FLAG_DATA_INVALID;
-                continue;
-            }
-            
-            // Check for duplicate indices
-            if (foundElectronIndices.find(hwIndex) != foundElectronIndices.end()) {
-                std::cerr << "Error: Duplicate HW index " << hwIndex << " in electron files" << std::endl;
-                result.invalidFiles.push_back(fileName.Data());
-                result.flags |= FLAG_DATA_INVALID;
-                continue;
-            }
-            
-            // Record valid file
-            foundElectronIndices.insert(hwIndex);
-            result.electronCount++;
-            
-            // Check file accessibility and content
-            std::ifstream f_test(fullFilePath.Data());
-            if (!f_test.is_open()) {
-                std::cerr << "Error: Cannot open electron file: " << fullFilePath << std::endl;
-                result.openErrorFiles.push_back(fileName.Data());
-                result.flags |= FLAG_FILE_OPEN_TRIM;
-            } else {
-                // Quick empty file check
-                f_test.seekg(0, std::ios::end);
-                if (f_test.tellg() == 0) {
-                    result.emptyFiles.push_back(fileName.Data());
-                }
-                f_test.close();
-            }
-        }
-        // =================================================================
-        // HOLE FILE PROCESSING (similar to electron files)
-        // =================================================================}
-         else if (fileName.EndsWith("_holes.txt")) {
-            // Extract HW index from filename (format: *_HW_X_SET_*_hole.txt)
-            Ssiz_t hwPos = fileName.Index("_HW_");
-            Ssiz_t setPos = fileName.Index("_SET_", hwPos+4);
-            
-            if (hwPos == -1 || setPos == -1 || setPos <= hwPos+4) {
-                std::cerr << "Error: Invalid hole file name format: " << fileName << std::endl;
-                result.invalidFiles.push_back(fileName.Data());
-                result.flags |= FLAG_DATA_INVALID;
-                continue; // Skip malformed filenames
-            }
-            
-            // Extract and validate HW index
-            TString indexStr = fileName(hwPos+4, setPos-(hwPos+4));
-            bool isNumber = true;
-            for (int i = 0; i < indexStr.Length(); i++) {
-                if (!isdigit(indexStr[i])) {
-                    isNumber = false;
-                    break;
-                }
-            }
-            
-            if (!isNumber) {
-                std::cerr << "Error: Invalid HW index in hole file: " << fileName << std::endl;
-                result.invalidFiles.push_back(fileName.Data());
-                result.flags |= FLAG_DATA_INVALID;
-                continue;
-            }
-            
-            int hwIndex = atoi(indexStr.Data());
-            // Validate HW index range (0-7)
-            if (hwIndex < 0 || hwIndex > 7) {
-                std::cerr << "Error: HW index out of range (0-7) in hole file: " << fileName << std::endl;
-                result.invalidFiles.push_back(fileName.Data());
-                result.flags |= FLAG_DATA_INVALID;
-                continue;
-            }
-            
-            // Check for duplicate indices
-            if (foundHoleIndices.find(hwIndex) != foundHoleIndices.end()) {
-                std::cerr << "Error: Duplicate HW index " << hwIndex << " in hole files" << std::endl;
-                result.invalidFiles.push_back(fileName.Data());
-                result.flags |= FLAG_DATA_INVALID;
-                continue;
-            }
-            
-            // Record valid file
-            foundHoleIndices.insert(hwIndex);
-            result.holeCount++;
-            
-            // Check file accessibility and content
-            std::ifstream f_test(fullFilePath.Data());
-            if (!f_test.is_open()) {
-                std::cerr << "Error: Cannot open hole file: " << fullFilePath << std::endl;
-                result.openErrorFiles.push_back(fileName.Data());
-                result.flags |= FLAG_FILE_OPEN_TRIM;
-            } else {
-                // Quick empty file check
-                f_test.seekg(0, std::ios::end);
-                if (f_test.tellg() == 0) {
-                    result.emptyFiles.push_back(fileName.Data());
-                }
-                f_test.close();
-            }
-        }
-        // =================================================================
-        // UNEXPECTED FILE HANDLING
-        // =================================================================
-        else {
-            std::cerr << "Warning: Unexpected file in trim_files: " << fullFilePath << std::endl;
-            result.unexpectedFiles.push_back(fileName.Data());
-            result.flags |= FLAG_UNEXPECTED_FILES_TRIM;
-        }
-    }
-
-    delete files; // Clean up directory listing
-
-    // ===================================================================
-    // FINAL COUNT VALIDATION
-    // ===================================================================
-    /* Verify we have exactly 8 files for each type with unique indices */
-    if (result.electronCount != 8) {
-        std::cerr << "Error: Incorrect number of electron files: " << result.electronCount << "/8" << std::endl;
-        result.flags |= FLAG_ELECTRON_COUNT_TRIM;
-    } else if (foundElectronIndices.size() != 8) {
-        std::cerr << "Error: Missing or duplicate HW indices in electron files" << std::endl;
-        result.flags |= FLAG_ELECTRON_COUNT_TRIM;
-    }
-    
-    if (result.holeCount != 8) {
-        std::cerr << "Error: Incorrect number of hole files: " << result.holeCount << "/8" << std::endl;
-        result.flags |= FLAG_HOLE_COUNT_TRIM;
-    } else if (foundHoleIndices.size() != 8) {
-        std::cerr << "Error: Missing or duplicate HW indices in hole files" << std::endl;
-        result.flags |= FLAG_HOLE_COUNT_TRIM;
-    }
-
-    // Generate detailed report
-    std::cout << "\n===== Trim Files Status =====" << std::endl;
-    std::cout << "Electron files: " << result.electronCount << "/8 | "
-              << ((result.flags & FLAG_ELECTRON_COUNT_TRIM) ? "FAIL" : "OK")
-              << (result.electronCount < 8 ? " (UNDER)" : (result.electronCount > 8 ? " (OVER)" : "")) << std::endl;
-    std::cout << "Hole files:     " << result.holeCount << "/8 | "
-              << ((result.flags & FLAG_HOLE_COUNT_TRIM) ? "FAIL" : "OK")
-              << (result.holeCount < 8 ? " (UNDER)" : (result.holeCount > 8 ? " (OVER)" : "")) << std::endl;
-    std::cout << "File name format: " << (result.invalidFiles.empty() ? "ALL VALID" : "ERRORS DETECTED") << std::endl;
-    std::cout << "File accessibility: " << (result.openErrorFiles.empty() ? "ALL OK" : "ERRORS") << std::endl;
-
-    if (!result.emptyFiles.empty()) {
-        std::cout << "\n===== Empty Files =====" << std::endl;
-        for (const auto& file : result.emptyFiles) {
-            std::cout << " - " << file << std::endl;
-        }
-    }
-
-    if (!result.invalidFiles.empty()) {
-        std::cout << "\n===== Invalid Files (Bad Name Format) =====" << std::endl;
-        for (const auto& file : result.invalidFiles) {
-            std::cout << " - " << file << std::endl;
-        }
-    }
-
-    if (!result.openErrorFiles.empty()) {
-        std::cout << "\n===== File Open Errors =====" << std::endl;
-        for (const auto& file : result.openErrorFiles) {
-            std::cout << " - " << file << std::endl;
-        }
-    }
-
-    if (!result.unexpectedFiles.empty()) {
-        std::cout << "\n===== Unexpected Files =====" << std::endl;
-        for (const auto& file : result.unexpectedFiles) {
-            std::cout << " - " << file << std::endl;
-        }
-    }
-
-    std::cout << "\nSummary: ";
-    if (result.flags == 0) {
-        std::cout << "ALL CHECKS PASSED";
-    } else {
-        if (result.flags & FLAG_TRIM_FOLDER_MISSING) std::cout << "[FOLDER MISSING] ";
-        if (result.flags & FLAG_DIR_ACCESS_TRIM) std::cout << "[DIR ACCESS ERROR] ";
-        if (result.flags & FLAG_ELECTRON_COUNT_TRIM) std::cout << "[ELECTRON COUNT] ";
-        if (result.flags & FLAG_HOLE_COUNT_TRIM) std::cout << "[HOLE COUNT] ";
-        if (result.flags & FLAG_FILE_OPEN_TRIM) std::cout << "[FILE OPEN ERROR] ";
-        if (result.flags & FLAG_DATA_INVALID) std::cout << "[INVALID FILENAME] ";
-        if (result.flags & FLAG_UNEXPECTED_FILES_TRIM) std::cout << "[UNEXPECTED FILES]";
-    }
-    std::cout << std::endl;
-
-    return result;
-}
-
-/*
- * CheckPscanFiles:
- * Validates the parameter scan (pscan) files in the 'pscan_files' subdirectory.
- * This includes checking for required module files and per-HW electron/hole files.
- * 
- * Parameters:
- *   targetDir - Parent directory containing pscan_files
- * 
- * Returns:
- *   ValidationResult with pscan file findings
- * 
- * Checks:
- * 1. pscan_files subdirectory existence
- * 2. Module test files (root/txt/pdf)
- * 3. Exactly 8 electron text files (*_elect.txt)
- * 4. Exactly 8 hole text files (*_holes.txt) 
- * 5. Exactly 8 electron root files (*_elect.root)
- * 6. Exactly 8 hole root files (*_holes.root)
- * 7. File accessibility and validity
- * 8. No unexpected files in directory
- */
-ValidationResult CheckPscanFiles(const char* targetDir) {
-    ValidationResult result;
-    TString currentDir = gSystem->pwd();
-    TString pscanDirPath = TString::Format("%s/%s/pscan_files", currentDir.Data(), targetDir);
-
-    // PRIMARY CHECK: Verify existence of the required 'pscan_files' subdirectory */
-    if (gSystem->AccessPathName(pscanDirPath, kFileExists)) {
-        std::cerr << "\n===== CRITICAL ERROR =====" << std::endl;
-        std::cerr << "Directory 'pscan_files' does not exist!" << std::endl;
-        std::cerr << "Expected path: " << pscanDirPath << std::endl;
-        result.flags |= FLAG_PSCAN_FOLDER_MISSING;
-        return result; // Cannot proceed without this directory
-    }
-
-    // ===================================================================
-    // MODULE TEST FILES VALIDATION
-    // ===================================================================
-    /* Check required module-level files:
-     * 1. module_test_<dir>.root - ROOT format results
-     * 2. module_test_<dir>.txt  - Text summary
-     * 3. module_test_<dir>.pdf  - Report PDF
-     */
-    TString moduleRoot = TString::Format("%s/module_test_%s.root", pscanDirPath.Data(), targetDir);
-    TString moduleTxt = TString::Format("%s/module_test_%s.txt", pscanDirPath.Data(), targetDir);
-    TString modulePdf = TString::Format("%s/module_test_%s.pdf", pscanDirPath.Data(), targetDir);
-
-    // Check module ROOT file
-    if (gSystem->AccessPathName(moduleRoot, kFileExists)) {
-        std::cerr << "Error: Module test root file does not exist: " << moduleRoot << std::endl;
-        result.moduleErrorFiles.push_back(gSystem->BaseName(moduleRoot.Data()));
-        result.flags |= FLAG_MODULE_ROOT;
-    } else {
-        // Verify ROOT file can be opened and is valid
-        TFile* f_root = TFile::Open(moduleRoot, "READ");
-        if (!f_root || f_root->IsZombie()) {
-            std::cerr << "Error: Cannot open module test root file: " << moduleRoot << std::endl;
-            result.moduleErrorFiles.push_back(gSystem->BaseName(moduleRoot.Data()));
-            result.flags |= FLAG_MODULE_ROOT;
-        }
-        if (f_root) f_root->Close();
-    }
-
-    // Check module TXT file
-    if (gSystem->AccessPathName(moduleTxt, kFileExists)) {
-        std::cerr << "Error: Module test txt file does not exist: " << moduleTxt << std::endl;
-        result.moduleErrorFiles.push_back(gSystem->BaseName(moduleTxt.Data()));
-        result.flags |= FLAG_MODULE_TXT;
-    } else {
-        std::ifstream f_txt(moduleTxt.Data());
-        if (!f_txt.is_open()) {
-            std::cerr << "Error: Cannot open module test txt file: " << moduleTxt << std::endl;
-            result.moduleErrorFiles.push_back(gSystem->BaseName(moduleTxt.Data()));
-            result.flags |= FLAG_MODULE_TXT;
-        } else {
-            // Check if file is empty
-            f_txt.seekg(0, std::ios::end);
-            if (f_txt.tellg() == 0) {
-                result.emptyFiles.push_back(gSystem->BaseName(moduleTxt.Data()));
-            }
-            f_txt.close();
-        }
-    }
-
-    // Check module PDF file (existence only)
-    if (gSystem->AccessPathName(modulePdf, kFileExists)) {
-        std::cerr << "Error: Module test pdf file does not exist: " << modulePdf << std::endl;
-        result.moduleErrorFiles.push_back(gSystem->BaseName(modulePdf.Data()));
-        result.flags |= FLAG_MODULE_PDF;
-    }
-
-    // ===================================================================
-    // PER-HW FILES VALIDATION
-    // ===================================================================
-    TList* files = GetDirectoryListing(pscanDirPath);
-    if (!files) {
-        std::cerr << "Error: Could not read directory contents: " << pscanDirPath << std::endl;
-        result.flags |= FLAG_DIR_ACCESS_PSCAN;
-        return result;
-    }
-
-    // List of acceptable auxiliary files that aren't per-HW files
-    std::vector<std::string> acceptableAuxFiles = {
-        "module_test_SETUP.root",
-        "module_test_SETUP.txt",
-        "module_test_SETUP.pdf"
-    };
-
-    TSystemFile* file;
-    TIter next(files);
-    while ((file = (TSystemFile*)next())) {
-        TString fileName = file->GetName();
-        if (file->IsDirectory() || fileName == "." || fileName == "..") continue;
-        
-        TString fullFilePath = pscanDirPath + "/" + fileName;
-        bool isExpected = false;
-
-        // =================================================================
-        // ELECTRON TEXT FILES PROCESSING
-        // =================================================================
-        if (fileName.EndsWith("_elect.txt")) {
-            result.electronTxtCount++;
-            isExpected = true;
-
-            // Check file accessibility and content
-            std::ifstream f_test(fullFilePath.Data());
-            if (!f_test.is_open()) {
-                std::cerr << "Error: Cannot open electron txt file: " << fullFilePath << std::endl;
-                result.openErrorFiles.push_back(fileName.Data());
-                result.flags |= FLAG_FILE_OPEN_PSCAN;
-            } else {
-                // Check if file is empty
-                f_test.seekg(0, std::ios::end);
-                if (f_test.tellg() == 0) {
-                    result.emptyFiles.push_back(fileName.Data());
-                }
-                f_test.close();
-            }
-        }
-
-        // =================================================================
-        // HOLE TEXT FILES PROCESSING
-        // =================================================================
-        else if (fileName.EndsWith("_holes.txt")) {
-            result.holeTxtCount++;
-            isExpected = true;
-
-            // Check file accessibility and content
-            std::ifstream f_test(fullFilePath.Data());
-            if (!f_test.is_open()) {
-                std::cerr << "Error: Cannot open hole txt file: " << fullFilePath << std::endl;
-                result.openErrorFiles.push_back(fileName.Data());
-                result.flags |= FLAG_FILE_OPEN_PSCAN;
-            } else {
-                // Check if file is empty
-                f_test.seekg(0, std::ios::end);
-                if (f_test.tellg() == 0) {
-                    result.emptyFiles.push_back(fileName.Data());
-                }
-                f_test.close();
-            }
-        }
-
-        // =================================================================
-        // ELECTRON ROOT FILES PROCESSING
-        // =================================================================
-        else if (fileName.EndsWith("_elect.root")) {
-            result.electronRootCount++;
-            isExpected = true;
-
-            // Validate ROOT file can be opened
-            TFile* rootFile = TFile::Open(fullFilePath, "READ");
-            if (!rootFile || rootFile->IsZombie()) {
-                std::cerr << "Error: Cannot open electron root file: " << fullFilePath << std::endl;
-                result.openErrorFiles.push_back(fileName.Data());
-                result.flags |= FLAG_FILE_OPEN_PSCAN;
-            }
-            if (rootFile) rootFile->Close();
-        }
-        
-        // =================================================================
-        // HOLE ROOT FILES PROCESSING
-        // =================================================================
-        else if (fileName.EndsWith("_holes.root")) {
-            result.holeRootCount++;
-            isExpected = true;
-
-            // Validate ROOT file can be opened
-            TFile* rootFile = TFile::Open(fullFilePath, "READ");
-            if (!rootFile || rootFile->IsZombie()) {
-                std::cerr << "Error: Cannot open hole root file: " << fullFilePath << std::endl;
-                result.openErrorFiles.push_back(fileName.Data());
-                result.flags |= FLAG_FILE_OPEN_PSCAN;
-            }
-            if (rootFile) rootFile->Close();
-        }
-
-        // =================================================================
-        // MODULE/ACCEPTABLE AUX FILES CHECK
-        // =================================================================
-        else {
-            // Check if it's a module file or acceptable aux file
-            TString modulePrefix = TString::Format("module_test_%s", targetDir);
-            if (fileName.BeginsWith(modulePrefix) && 
-                (fileName.EndsWith(".root") || fileName.EndsWith(".txt") || fileName.EndsWith(".pdf"))) {
-                isExpected = true;
-            } else {
-                // Check against acceptable auxiliary files
-                for (const auto& auxFile : acceptableAuxFiles) {
-                    if (fileName == auxFile) {
-                        isExpected = true;
-                        break;
-                    }
-                }
-            }
-        }
-
-        // =================================================================
-        // UNEXPECTED FILES HANDLING
-        // =================================================================
-        if (!isExpected) {
-            std::cerr << "Warning: Unexpected file in pscan_files: " << fullFilePath << std::endl;
-            result.unexpectedFiles.push_back(fileName.Data());
-            result.flags |= FLAG_UNEXPECTED_FILES_PSCAN;
-        }
-    }
-
-    delete files; // Clean up directory listing
-
-    // ===================================================================
-    // FINAL COUNT VALIDATION
-    // ===================================================================
-    /* Verify we have exactly 8 files of each required type */
-    if (result.electronTxtCount != 8) {
-        std::cerr << "Error: Incorrect number of electron txt files: " << result.electronTxtCount << "/8" << std::endl;
-        result.flags |= FLAG_ELECTRON_TXT;
-    }
-    if (result.holeTxtCount != 8) {
-        std::cerr << "Error: Incorrect number of hole txt files: " << result.holeTxtCount << "/8" << std::endl;
-        result.flags |= FLAG_HOLE_TXT;
-    }
-    if (result.electronRootCount != 8) {
-        std::cerr << "Error: Incorrect number of electron root files: " << result.electronRootCount << "/8" << std::endl;
-        result.flags |= FLAG_ELECTRON_ROOT;
-    }
-    if (result.holeRootCount != 8) {
-        std::cerr << "Error: Incorrect number of hole root files: " << result.holeRootCount << "/8" << std::endl;
-        result.flags |= FLAG_HOLE_ROOT;
-    }
-
-    // Generate detailed report
-    std::cout << "\n===== Pscan Files Status =====" << std::endl;
-    std::cout << "Electron text files: " << result.electronTxtCount << "/8 | "
-              << ((result.flags & FLAG_ELECTRON_TXT) ? "FAIL" : "OK") 
-              << (result.electronTxtCount < 8 ? " (UNDER)" : (result.electronTxtCount > 8 ? " (OVER)" : "")) << std::endl;
-    std::cout << "Hole text files:     " << result.holeTxtCount << "/8 | "
-              << ((result.flags & FLAG_HOLE_TXT) ? "FAIL" : "OK")
-              << (result.holeTxtCount < 8 ? " (UNDER)" : (result.holeTxtCount > 8 ? " (OVER)" : "")) << std::endl;
-    std::cout << "Electron ROOT files: " << result.electronRootCount << "/8 | "
-              << ((result.flags & FLAG_ELECTRON_ROOT) ? "FAIL" : "OK")
-              << (result.electronRootCount < 8 ? " (UNDER)" : (result.electronRootCount > 8 ? " (OVER)" : "")) << std::endl;
-    std::cout << "Hole ROOT files:     " << result.holeRootCount << "/8 | "
-              << ((result.flags & FLAG_HOLE_ROOT) ? "FAIL" : "OK")
-              << (result.holeRootCount < 8 ? " (UNDER)" : (result.holeRootCount > 8 ? " (OVER)" : "")) << std::endl;
-    std::cout << "Module test root:  " << (result.flags & FLAG_MODULE_ROOT ? "ERROR" : "OK") << std::endl;
-    std::cout << "Module test txt:   " << (result.flags & FLAG_MODULE_TXT ? "ERROR" : "OK") << std::endl;
-    std::cout << "Module test pdf:   " << (result.flags & FLAG_MODULE_PDF ? "MISSING" : "OK") << std::endl;
-    std::cout << "File accessibility:    " << (result.openErrorFiles.empty() ? "ALL OK" : "ERRORS DETECTED") << std::endl;
-
-    if (!result.emptyFiles.empty()) {
-        std::cout << "\n===== Empty Files =====" << std::endl;
-        for (const auto& file : result.emptyFiles) {
-            std::cout << " - " << file << std::endl;
-        }
-    }
-
-    if (!result.moduleErrorFiles.empty()) {
-        std::cout << "\n===== Module Test Errors =====" << std::endl;
-        for (const auto& file : result.moduleErrorFiles) {
-            std::cout << " - " << file << std::endl;
-        }
-    }
-
-    if (!result.openErrorFiles.empty()) {
-        std::cout << "\n===== File Open Errors =====" << std::endl;
-        for (const auto& file : result.openErrorFiles) {
-            std::cout << " - " << file << std::endl;
-        }
-    }
-
-    if (!result.unexpectedFiles.empty()) {
-        std::cout << "\n===== Unexpected Files =====" << std::endl;
-        for (const auto& file : result.unexpectedFiles) {
-            std::cout << " - " << file << std::endl;
-        }
-    }
-
-    std::cout << "\nSummary: ";
-    if (result.flags == 0) {
-        std::cout << "ALL CHECKS PASSED";
-    } else {
-        if (result.flags & FLAG_PSCAN_FOLDER_MISSING) std::cout << "[FOLDER MISSING] ";
-        if (result.flags & FLAG_DIR_ACCESS_PSCAN) std::cout << "[DIR ACCESS ERROR] ";
-        if (result.flags & FLAG_ELECTRON_TXT) std::cout << "[ELECTRON TXT COUNT] ";
-        if (result.flags & FLAG_HOLE_TXT) std::cout << "[HOLE TXT COUNT] ";
-        if (result.flags & FLAG_ELECTRON_ROOT) std::cout << "[ELECTRON ROOT COUNT] ";
-        if (result.flags & FLAG_HOLE_ROOT) std::cout << "[HOLE ROOT COUNT] ";
-        if (result.flags & FLAG_FILE_OPEN_PSCAN) std::cout << "[FILE OPEN ERROR] ";
-        if (result.flags & FLAG_MODULE_ROOT) std::cout << "[MODULE ROOT ERROR] ";
-        if (result.flags & FLAG_MODULE_TXT) std::cout << "[MODULE TXT ERROR] ";
-        if (result.flags & FLAG_MODULE_PDF) std::cout << "[MODULE PDF MISSING] ";
-        if (result.flags & FLAG_UNEXPECTED_FILES_PSCAN) std::cout << "[UNEXPECTED FILES]";
-    }
-    std::cout << std::endl;
-
-    return result;
-}
-
-/*
- * CheckConnFiles:
- * Validates connection test files in the 'conn_check_files' subdirectory.
- * Ensures proper count and accessibility of electron and hole connection files.
- * 
- * Parameters:
- *   targetDir - Parent directory containing conn_check_files
- * 
- * Returns:
- *   ValidationResult with connection file findings
- * 
- * Checks:
- * 1. conn_check_files subdirectory existence
- * 2. Exactly 8 electron files (*_elect.txt)
- * 3. Exactly 8 hole files (*_holes.txt)
- * 4. File accessibility
- * 5. No unexpected files in directory
- */
-ValidationResult CheckConnFiles(const char* targetDir) {
-    ValidationResult result;
-    TString currentDir = gSystem->pwd();
-    TString fullTargetPath = TString::Format("%s/%s", currentDir.Data(), targetDir);
-    TString connDirPath = TString::Format("%s/%s/conn_check_files", currentDir.Data(), targetDir);
-
-    // PRIMARY CHECK: Verify existence of the required 'conn_check_files' subdirectory */
-    if (gSystem->AccessPathName(connDirPath, kFileExists)) {
-        std::cerr << "\n===== CRITICAL ERROR =====" << std::endl;
-        std::cerr << "Directory 'conn_check_files' does not exist!" << std::endl;
-        std::cerr << "Target folder: " << fullTargetPath << std::endl;
-        std::cerr << "Expected path: " << connDirPath << std::endl;
-        result.flags |= FLAG_CONN_FOLDER_MISSING;
-        return result; // Cannot proceed without this directory
-    }
-
-    // ===================================================================
-    // DIRECTORY SCANNING INITIALIZATION
-    // ===================================================================
-    TList* files = GetDirectoryListing(connDirPath);
-    if (!files) {
-        std::cerr << "Error: Could not read directory contents: " << connDirPath << std::endl;
-        result.flags |= FLAG_DIR_ACCESS;
-        return result;
-    }
-
-    // ===================================================================
-    // FILE PROCESSING LOOP
-    // ===================================================================
-    TSystemFile* file;
-    TIter next(files);
-    while ((file = (TSystemFile*)next())) {
-        TString fileName = file->GetName();
-
-        // Skip directories and special files
-        if (file->IsDirectory() || fileName == "." || fileName == "..") continue;
-        
-        TString fullFilePath = connDirPath + "/" + fileName;
-
-        // =================================================================
-        // ELECTRON FILE PROCESSING
-        // =================================================================
-        if (fileName.EndsWith("_elect.txt")) {
-            result.electronCount++;
-
-            // Check file accessibility
-            std::ifstream f_test(fullFilePath.Data());
-            if (!f_test.is_open()) {
-                std::cerr << "Error: Cannot open electron file: " << fullFilePath << std::endl;
-                result.openErrorFiles.push_back(fileName.Data());
-                result.flags |= FLAG_FILE_OPEN_CONN;
-            } else {
-                // Check if file is empty
-                f_test.seekg(0, std::ios::end);
-                if (f_test.tellg() == 0) {
-                    result.emptyFiles.push_back(fileName.Data());
-                }
-                f_test.close();
-            }
-        }
-
-        // =================================================================
-        // HOLE FILE PROCESSING
-        // =================================================================
-        else if (fileName.EndsWith("_holes.txt")) {
-            result.holeCount++;
-
-            // Check file accessibility
-            std::ifstream f_test(fullFilePath.Data());
-            if (!f_test.is_open()) {
-                std::cerr << "Error: Cannot open hole file: " << fullFilePath << std::endl;
-                result.openErrorFiles.push_back(fileName.Data());
-                result.flags |= FLAG_FILE_OPEN_CONN;
-            } else {
-                // Check if file is empty
-                f_test.seekg(0, std::ios::end);
-                if (f_test.tellg() == 0) {
-                    result.emptyFiles.push_back(fileName.Data());
-                }
-                f_test.close();
-            }
-        }
-
-        // =================================================================
-        // UNEXPECTED FILE HANDLING
-        // =================================================================
-        else {
-            std::cerr << "Warning: Unexpected file in conn_check_files: " << fullFilePath << std::endl;
-            result.unexpectedFiles.push_back(fileName.Data());
-            result.flags |= FLAG_UNEXPECTED_FILES_CONN;
-        }
-    }
-
-    delete files; // Clean up directory listing
-
-    // ===================================================================
-    // FINAL COUNT VALIDATION
-    // ===================================================================
-    /* Verify we have exactly 8 files for each type */
-    if (result.electronCount != 8) {
-        std::cerr << "Error: Incorrect number of electron files: " << result.electronCount << "/8" << std::endl;
-        result.flags |= FLAG_ELECTRON_COUNT;
-    }
-    if (result.holeCount != 8) {
-        std::cerr << "Error: Incorrect number of hole files: " << result.holeCount << "/8" << std::endl;
-        result.flags |= FLAG_HOLE_COUNT;
-    }
-
-    // Generate detailed report
-    std::cout << "\n===== Connection Files Status =====" << std::endl;
-    std::cout << "Electron files: " << result.electronCount << "/8 | "
-              << ((result.flags & FLAG_ELECTRON_COUNT) ? "FAIL" : "OK") 
-              << (result.electronCount < 8 ? " (UNDER)" : (result.electronCount > 8 ? " (OVER)" : "")) << std::endl;
-    std::cout << "Hole files:     " << result.holeCount << "/8 | "
-              << ((result.flags & FLAG_HOLE_COUNT) ? "FAIL" : "OK")
-              << (result.holeCount < 8 ? " (UNDER)" : (result.holeCount > 8 ? " (OVER)" : "")) << std::endl;
-    std::cout << "File accessibility: " << (result.openErrorFiles.empty() ? "ALL OK" : "ERRORS DETECTED") << std::endl;
-
-    if (!result.emptyFiles.empty()) {
-        std::cout << "\n===== Empty Files =====" << std::endl;
-        for (const auto& file : result.emptyFiles) {
-            std::cout << " - " << file << std::endl;
-        }
-    }
-
-    if (!result.openErrorFiles.empty()) {
-        std::cout << "\n===== File Open Errors =====" << std::endl;
-        for (const auto& file : result.openErrorFiles) {
-            std::cout << " - " << file << std::endl;
-        }
-    }
-
-    if (!result.unexpectedFiles.empty()) {
-        std::cout << "\n===== Unexpected Files =====" << std::endl;
-        for (const auto& file : result.unexpectedFiles) {
-            std::cout << " - " << file << std::endl;
-        }
-    }
-
-    std::cout << "\nSummary: ";
-    if (result.flags == 0) {
-        std::cout << "ALL CHECKS PASSED";
-    } else {
-        if (result.flags & FLAG_CONN_FOLDER_MISSING) std::cout << "[FOLDER MISSING] ";
-        if (result.flags & FLAG_DIR_ACCESS) std::cout << "[DIR ACCESS ERROR] ";
-        if (result.flags & FLAG_ELECTRON_COUNT) std::cout << "[ELECTRON COUNT] ";
-        if (result.flags & FLAG_HOLE_COUNT) std::cout << "[HOLE COUNT] ";
-        if (result.flags & FLAG_FILE_OPEN_CONN) std::cout << "[FILE OPEN ERROR] ";
-        if (result.flags & FLAG_UNEXPECTED_FILES_CONN) std::cout << "[UNEXPECTED FILES]";
-    }
-    std::cout << std::endl;
-
-    return result;
-}
-
-// ===================================================================
-// Reporting Functions
-// ===================================================================
-
-/*
- * GenerateReportPage:
- * Creates a detailed validation report for a single test directory by combining results
- * from all validation checks (log, trim, pscan, and connection files).
- * 
- * Parameters:
- *   dirName - Name of the directory being validated
- * 
- * Effects:
- * - Runs all four validation functions
- * - Determines overall directory status
- * - Updates global counters
- * - Adds formatted report to gState.reportPages
- */
-void GenerateReportPage(const TString& dirName) {
-    std::stringstream report; // String stream to build the report
-    
-    // ===================================================================
-    // REPORT HEADER
-    // ===================================================================
-    report << "====================================================" << std::endl;
-    report << "VALIDATION REPORT FOR: " << dirName << std::endl;
-    report << "====================================================" << std::endl;
-    
-    // ===================================================================
-    // RUN ALL VALIDATIONS
-    // ===================================================================
-    /* Execute all four validation functions for this directory */
-    ValidationResult logResult = CheckLogFiles(dirName.Data());
-    ValidationResult trimResult = CheckTrimFiles(dirName.Data());
-    ValidationResult pscanResult = CheckPscanFiles(dirName.Data());
-    ValidationResult connResult = CheckConnFiles(dirName.Data());
-    
-    // ===================================================================
-    // DETERMINE OVERALL STATUS
-    // ===================================================================
-    /* Status hierarchy: FAILED > PASSED_WITH_ISSUES > PASSED */
-    int dirStatus = STATUS_PASSED;
-    std::string statusStr = "PASSED";
-    
-    // Check for critical failures first
-    if (logResult.flags & (FLAG_DIR_MISSING | FLAG_LOG_MISSING | FLAG_DATA_MISSING | FLAG_NO_FEB_FILE | FLAG_FILE_OPEN | FLAG_DATA_INVALID) ||
-        trimResult.flags & (FLAG_TRIM_FOLDER_MISSING | FLAG_DIR_ACCESS_TRIM | FLAG_FILE_OPEN_TRIM | FLAG_ELECTRON_COUNT_TRIM | FLAG_HOLE_COUNT_TRIM) ||
-        pscanResult.flags & (FLAG_PSCAN_FOLDER_MISSING | FLAG_DIR_ACCESS_PSCAN | FLAG_FILE_OPEN_PSCAN | FLAG_ELECTRON_TXT | FLAG_HOLE_TXT | FLAG_ELECTRON_ROOT | FLAG_HOLE_ROOT | FLAG_MODULE_ROOT | FLAG_MODULE_TXT | FLAG_MODULE_PDF) ||
-        connResult.flags & (FLAG_CONN_FOLDER_MISSING | FLAG_DIR_ACCESS | FLAG_FILE_OPEN_CONN | FLAG_ELECTRON_COUNT | FLAG_HOLE_COUNT)) {
-        dirStatus = STATUS_FAILED;
-        statusStr = "FAILED";
-    }
-    // Check for non-critical issues (only empty/unexpected files)
-    else if (logResult.flags & (FLAG_DATA_EMPTY | FLAG_UNEXPECTED_FILES) ||
-             pscanResult.flags & (FLAG_UNEXPECTED_FILES_PSCAN)) {
-        dirStatus = STATUS_PASSED_WITH_ISSUES;
-        statusStr = "PASSED WITH ISSUES";
-    }
-    
-    // ===================================================================
-    // UPDATE GLOBAL COUNTERS
-    // ===================================================================
-    switch (dirStatus) {
-        case STATUS_PASSED:
-            gState.passedDirs++;
-            break;
-        case STATUS_PASSED_WITH_ISSUES:
-            gState.passedWithIssuesDirs++;
-            break;
-        case STATUS_FAILED:
-            gState.failedDirs++;
-            break;
-    }
-    
-    // ===================================================================
-    // REPORT GENERATION
-    // ===================================================================
-    
-    // 1. STATUS HEADER
-    report << "STATUS: " << statusStr << std::endl;
-    
-    // 2. LOG FILES SECTION
-    report << "\n[LOG FILES]" << std::endl;
-    report << "Data files: " << logResult.dataFileCount << " found | " 
-           << (logResult.flags & FLAG_DATA_MISSING ? "NONE" : 
-              (logResult.flags & FLAG_DATA_EMPTY) ? "SOME EMPTY" :
-              (logResult.flags & FLAG_DATA_INVALID) ? "SOME INVALID" : "VALID") << std::endl;
-    report << "Non-empty files: " << logResult.nonEmptyDataCount << "/" << logResult.dataFileCount << std::endl;
-    report << "Valid files: " << logResult.validDataCount << "/" << logResult.dataFileCount << std::endl;
-    report << "Tester FEB files: " << (logResult.foundFebFile ? "FOUND" : "NONE") << std::endl;
-    report << "Log file: " << (logResult.logExists ? "FOUND" : "MISSING") << std::endl;
-    
-    // 2a. Empty log files
-    if (!logResult.emptyFiles.empty()) {
-        report << "\nEmpty log data files:" << std::endl;
-        for (const auto& file : logResult.emptyFiles) {
-            report << " - " << file << std::endl;
-        }
-    }
-    
-    // 2b. Invalid log files
-    if (!logResult.invalidFiles.empty()) {
-        report << "\nInvalid log data files:" << std::endl;
-        for (const auto& file : logResult.invalidFiles) {
-            report << " - " << file << std::endl;
-        }
-    }
-    
-    // 3. TRIM FILES SECTION
-    report << "\n[TRIM FILES]" << std::endl;
-    report << "Electron files: " << trimResult.electronCount << "/8" << std::endl;
-    report << "Hole files: " << trimResult.holeCount << "/8" << std::endl;
-    
-    // 3a. Empty trim files
-    if (!trimResult.emptyFiles.empty()) {
-        report << "\nEmpty trim files:" << std::endl;
-        for (const auto& file : trimResult.emptyFiles) {
-            report << " - " << file << std::endl;
-        }
-    }
-    
-    // 4. PSCAN FILES SECTION
-    report << "\n[PSCAN FILES]" << std::endl;
-    report << "Electron text: " << pscanResult.electronTxtCount << "/8" << std::endl;
-    report << "Hole text: " << pscanResult.holeTxtCount << "/8" << std::endl;
-    report << "Electron root: " << pscanResult.electronRootCount << "/8" << std::endl;
-    report << "Hole root: " << pscanResult.holeRootCount << "/8" << std::endl;
-    report << "Module files: " << (pscanResult.flags & (FLAG_MODULE_ROOT|FLAG_MODULE_TXT|FLAG_MODULE_PDF) ? "ERROR" : "OK") << std::endl;
-    
-    // 4a. Empty pscan files
-    if (!pscanResult.emptyFiles.empty()) {
-        report << "\nEmpty pscan files:" << std::endl;
-        for (const auto& file : pscanResult.emptyFiles) {
-            report << " - " << file << std::endl;
-        }
-    }
-    
-    // 4b. Module file errors
-    if (!pscanResult.moduleErrorFiles.empty()) {
-        report << "\nModule test file errors:" << std::endl;
-        for (const auto& file : pscanResult.moduleErrorFiles) {
-            report << " - " << file << std::endl;
-        }
-    }
-    
-    // 5. CONNECTION FILES SECTION
-    report << "\n[CONNECTION FILES]" << std::endl;
-    report << "Electron files: " << connResult.electronCount << "/8" << std::endl;
-    report << "Hole files: " << connResult.holeCount << "/8" << std::endl;
-    
-    if (!connResult.emptyFiles.empty()) {
-        report << "\nEmpty connection files:" << std::endl;
-        for (const auto& file : connResult.emptyFiles) {
-            report << " - " << file << std::endl;
-        }
-    }
-    
-    // ===================================================================
-    // ERROR SUMMARY SECTION
-    // ===================================================================
-    
-    // 6. FILE OPEN ERRORS (combined from all validations)
-    if (!logResult.openErrorFiles.empty() || !trimResult.openErrorFiles.empty() ||
-        !pscanResult.openErrorFiles.empty() || !connResult.openErrorFiles.empty()) {
-        report << "\n[FILE OPEN ERRORS]" << std::endl;
-        
-        if (!logResult.openErrorFiles.empty()) {
-            report << "Log file errors:" << std::endl;
-            for (const auto& file : logResult.openErrorFiles) report << "  - " << file << std::endl;
-        }
-        if (!trimResult.openErrorFiles.empty()) {
-            report << "Trim file errors:" << std::endl;
-            for (const auto& file : trimResult.openErrorFiles) report << "  - " << file << std::endl;
-        }
-        if (!pscanResult.openErrorFiles.empty()) {
-            report << "Pscan file errors:" << std::endl;
-            for (const auto& file : pscanResult.openErrorFiles) report << "  - " << file << std::endl;
-        }
-        if (!connResult.openErrorFiles.empty()) {
-            report << "Connection file errors:" << std::endl;
-            for (const auto& file : connResult.openErrorFiles) report << "  - " << file << std::endl;
-        }
-    }
-    
-    // 7. UNEXPECTED FILES (combined from all validations)
-    if (!logResult.unexpectedFiles.empty() || !trimResult.unexpectedFiles.empty() ||
-        !pscanResult.unexpectedFiles.empty() || !connResult.unexpectedFiles.empty()) {
-        report << "\n[UNEXPECTED FILES]" << std::endl;
-        
-        if (!logResult.unexpectedFiles.empty()) {
-            report << "Log directory unexpected files:" << std::endl;
-            for (const auto& file : logResult.unexpectedFiles) report << "  - " << file << std::endl;
-        }
-        if (!trimResult.unexpectedFiles.empty()) {
-            report << "Trim directory unexpected files:" << std::endl;
-            for (const auto& file : trimResult.unexpectedFiles) report << "  - " << file << std::endl;
-        }
-        if (!pscanResult.unexpectedFiles.empty()) {
-            report << "Pscan directory unexpected files:" << std::endl;
-            for (const auto& file : pscanResult.unexpectedFiles) report << "  - " << file << std::endl;
-        }
-        if (!connResult.unexpectedFiles.empty()) {
-            report << "Connection directory unexpected files:" << std::endl;
-            for (const auto& file : connResult.unexpectedFiles) report << "  - " << file << std::endl;
-        }
-    }
-    
-    // ===================================================================
-    // STORE FINAL REPORT
-    // ===================================================================
-    gState.reportPages.push_back(report.str());
-}
-
-/*
- * SaveTxtReport:
- * Generates and saves a complete text report containing all validation results
- * to a specified file. Includes both individual directory reports and global summary.
- *
- * Parameters:
- *   filename - Full path of the output text file to create/overwrite
- *
- * Operation:
- * 1. Creates/overwrites the specified text file
- * 2. Writes a standardized report header with metadata
- * 3. Outputs all individual directory reports
- * 4. Appends the global summary statistics
- * 5. Closes the file with proper error handling
- *
- * Output Format:
- * - Plain ASCII text with clear section headers
- * - Fixed-width formatting for alignment
- * - Human-readable status indicators
- */
-void SaveTxtReport(const TString& filename) {
-    // Attempt to open the output file
-    std::ofstream out(filename.Data());
-    
-    // ===================================================================
-    // FILE OPENING VALIDATION
-    // ===================================================================
-    if (!out.is_open()) {
-        std::cerr << "Error: Could not open report file for writing: " << filename << std::endl;
-        return;
-    }
-
-    // ===================================================================
-    // REPORT HEADER SECTION
-    // ===================================================================
-    /* Standardized header with metadata */
-    out << "=======================================================\n";
-    out << "      EXORCISM VALIDATION REPORT - TEXT VERSION\n";
-    out << "=======================================================\n\n";
-    
-    // System and timing information
-    out << "Ladder: " << gState.currentLadder << "\n";
-    out << "Report generated: " << __DATE__ << " " << __TIME__ << "\n";
-    out << "Total directories processed: " 
-        << (gState.passedDirs + gState.passedWithIssuesDirs + gState.failedDirs) << "\n";
-    out << "-------------------------------------------------------\n\n";
-
-    // ===================================================================
-    // INDIVIDUAL DIRECTORY REPORTS
-    // ===================================================================
-    /* Write each directory's report in sequence */
-    for (size_t i = 0; i < gState.reportPages.size(); i++) {
-        // Add separator between reports
-        if (i > 0) {
-            out << "\n\n";
-            out << "=======================================================\n";
-            out << "              NEXT DIRECTORY REPORT\n";
-            out << "=======================================================\n\n";
-        }
-        
-        // Write the actual report content
-        out << gState.reportPages[i];
-    }
-
-    // ===================================================================
-    // GLOBAL SUMMARY SECTION
-    // ===================================================================
-    /* Final consolidated statistics */
-    out << "\n\n";
-    out << "=======================================================\n";
-    out << "                 VALIDATION SUMMARY\n";
-    out << "=======================================================\n\n";
-    
-    // Calculate success rate (handling division by zero)
-    int totalDirs = gState.passedDirs + gState.passedWithIssuesDirs + gState.failedDirs;
-    float successRate = (totalDirs > 0) ? 
-        (100.0f * (gState.passedDirs + gState.passedWithIssuesDirs) / totalDirs) : 0.0f;
-
-    // Summary statistics
-    out << "Directories passed completely: " << gState.passedDirs << "\n";
-    out << "Directories passed with issues: " << gState.passedWithIssuesDirs << "\n";
-    out << "Directories failed: " << gState.failedDirs << "\n";
-    out << "Overall success rate: " << std::fixed << std::setprecision(1) 
-        << successRate << "%\n\n";
-    
-    // Add any additional global summary content
-    if (!gState.globalSummary.empty()) {
-        out << gState.globalSummary << "\n";
-    }
-
-    // ===================================================================
-    // REPORT FOOTER
-    // ===================================================================
-    out << "=======================================================\n";
-    out << "                 END OF REPORT\n";
-    out << "=======================================================\n";
-
-    // ===================================================================
-    // FILE CLOSING AND CONFIRMATION
-    // ===================================================================
-    out.close();
-    
-    // Verify successful write operation
-    if (out.fail()) {
-        std::cerr << "Warning: Potential write error during report generation: " 
-                  << filename << std::endl;
-    } else {
-        std::cout << "Text report successfully saved to: " << filename << std::endl;
-    }
-}
-
-/*
- * SaveRootReport:
- * Saves all validation reports to a ROOT file format for programmatic analysis.
- * Stores each directory report as a separate TObjString and includes summary statistics.
- *
- * Parameters:
- *   filename - Full path of the output ROOT file to create/overwrite
- *
- * Operation:
- * 1. Creates a new ROOT file (overwrites existing)
- * 2. Saves each directory report as a named TObjString
- * 3. Stores global summary as a separate object
- * 4. Ensures proper file closure and error handling
- *
- * ROOT File Structure:
- * - Contains TObjString objects for each directory report
- * - Includes "GlobalSummary" TObjString
- * - Objects named systematically (Directory_0, Directory_1, etc.)
- */
-void SaveRootReport(const TString& filename) {
-    // ===================================================================
-    // FILE CREATION AND VALIDATION
-    // ===================================================================
-    /* Create the ROOT file (RECREATE mode overwrites existing) */
-    TFile file(filename, "RECREATE");
-    
-    // Verify file was created successfully
-    if (file.IsZombie()) {
-        std::cerr << "Error: Could not create ROOT report file: " << filename << std::endl;
-        return;
-    }
-
-    // ===================================================================
-    // STORE INDIVIDUAL DIRECTORY REPORTS
-    // ===================================================================
-    /* Save each directory report as a separate named object */
-    for (size_t i = 0; i < gState.reportPages.size(); i++) {
-        // Create object name with index (Directory_0, Directory_1, etc.)
-        TString name = TString::Format("Directory_%zu", i);
-        
-        // Create a ROOT string object containing the report
-        TObjString obj(gState.reportPages[i].c_str());
-        
-        // Write to file and check for errors
-        if (obj.Write(name) == 0) {
-            std::cerr << "Warning: Failed to write directory report " << i 
-                      << " to ROOT file" << std::endl;
-        }
-    }
-
-    // ===================================================================
-    // STORE GLOBAL SUMMARY
-    // ===================================================================
-    /* Save the consolidated summary as a special object */
-    TObjString summary(gState.globalSummary.c_str());
-    if (summary.Write("GlobalSummary") == 0) {
-        std::cerr << "Warning: Failed to write global summary to ROOT file" << std::endl;
-    }
-
-    // ===================================================================
-    // FILE FINALIZATION
-    // ===================================================================
-    /* Properly close the file and handle any errors */
-    file.Close();
-    
-    // Verify write operation was successful
-    if (file.TestBit(TFile::kWriteError)) {
-        std::cerr << "Warning: Potential write error during ROOT file creation: " 
-                  << filename << std::endl;
-    } else {
-        std::cout << "ROOT report successfully saved to: " << filename << std::endl;
-        
-        // Optional: Print file size for verification
-        Long64_t size = file.GetSize();
-        std::cout << "File size: " << size << " bytes" << std::endl;
-    }
-}
-
-/*
- * SavePdfReport:
- * Generates a comprehensive PDF report with graphical elements including:
- * - Summary page with pie chart visualization
- * - Detailed directory reports with color-coded status
- * - Professional formatting and visual hierarchy
- *
- * Parameters:
- *   filename - Full path of the output PDF file
- *
- * Operation:
- * 1. Creates a multi-page PDF document using ROOT's TCanvas
- * 2. First page shows global statistics and pie chart
- * 3. Subsequent pages show individual directory reports
- * 4. Uses color coding to highlight status and issues
- * 5. Closes PDF document properly
- */
-void SavePdfReport(const TString& filename) {
-    // Create a canvas for PDF output (1200x1600 pixels)
-    TCanvas canvas("canvas", "Validation Report", 1200, 1600);
-
-    // ===================================================================
-    // PDF DOCUMENT INITIALIZATION
-    // ===================================================================
-    /* Open PDF document - use [ to start multi-page document */
-    canvas.Print(filename + "[");
-    
-    // ===================================================================
-    // PAGE 1: GLOBAL SUMMARY
-    // ===================================================================
-    canvas.Clear();
-    canvas.Divide(1, 2); // Split canvas into top and bottom sections
-    
-    // -------------------------------------------------------------------
-    // TOP SECTION: TEXT SUMMARY
-    // -------------------------------------------------------------------
-    canvas.cd(1); // Activate top section
-    
-    // Create text box for summary information
-    TPaveText summaryBox(0.05, 0.05, 0.95, 0.95);
-    summaryBox.AddText("EXORCISM VALIDATION REPORT - GLOBAL SUMMARY");
-    summaryBox.AddText("");
-    summaryBox.AddText(TString::Format("Ladder: %s", TString(gState.currentLadder).Data()));
-    summaryBox.AddText(TString::Format("Report generated: %s %s", __DATE__, __TIME__));
-    summaryBox.AddText("");
-
-    // Calculate totals and success rate
-    int totalDirs = gState.passedDirs + gState.passedWithIssuesDirs + gState.failedDirs;
-    summaryBox.AddText(TString::Format("Total directories: %d", totalDirs));
-    summaryBox.AddText(TString::Format("Passed: %d", gState.passedDirs));
-    summaryBox.AddText(TString::Format("Passed with issues: %d", gState.passedWithIssuesDirs));
-    summaryBox.AddText(TString::Format("Failed: %d", gState.failedDirs));
-    summaryBox.AddText(TString::Format("Success rate: %.1f%%", (totalDirs > 0 ? 100.0 * (gState.passedDirs + gState.passedWithIssuesDirs) / totalDirs : 0)));
-
-    // Style the summary box
-    summaryBox.SetTextAlign(12);  // Center alignment
-    summaryBox.SetTextSize(0.03);
-    summaryBox.SetFillColor(0);   // Transparent background
-    summaryBox.SetBorderSize(1);
-    summaryBox.Draw();
-    
-    // -------------------------------------------------------------------
-    // BOTTOM SECTION: PIE CHART VISUALIZATION
-    // -------------------------------------------------------------------
-    canvas.cd(2); // Activate bottom section
-
-    if (totalDirs > 0) {
-        // Create pie chart with three segments
-        TPie* pie = new TPie("pie", "", 3);
-        
-        // Position and size the pie chart
-        pie->SetCircle(0.3, 0.5, 0.2);
-        
-        // Add data segments with colors
-        pie->SetEntryVal(0, gState.passedDirs);
-        pie->SetEntryLabel(0, "");
-        pie->SetEntryFillColor(0, kGreen);
-
-        pie->SetEntryVal(1, gState.passedWithIssuesDirs);
-        pie->SetEntryLabel(1, "");
-        pie->SetEntryFillColor(1, kOrange);
-
-        pie->SetEntryVal(2, gState.failedDirs);
-        pie->SetEntryLabel(2, "");
-        pie->SetEntryFillColor(2, kRed);
-
-        // Draw the pie chart
-        pie->Draw("rsc");
-
-        // Create and position the legend
-        TLegend* legend = new TLegend(0.6, 0.5, 0.95, 0.85);
-        legend->SetHeader("Validation Results", "C");
-        legend->SetTextSize(0.03);
-        legend->SetBorderSize(1);
-        legend->SetFillColor(0);
-
-        // Add legend entries with percentages
-        legend->AddEntry("", TString::Format("Passed: %d (%.1f%%)", 
-            gState.passedDirs, 100.0*gState.passedDirs/totalDirs), "");
-        legend->AddEntry("", TString::Format("Passed with issues: %d (%.1f%%)", 
-            gState.passedWithIssuesDirs, 100.0*gState.passedWithIssuesDirs/totalDirs), "");
-        legend->AddEntry("", TString::Format("Failed: %d (%.1f%%)", 
-            gState.failedDirs, 100.0*gState.failedDirs/totalDirs), "");
-
-        legend->Draw();
-    } else {
-        // Handle case with no directories
-        TPaveText noData(0.1, 0.1, 0.9, 0.9);
-        noData.AddText("No validation data available")->SetTextColor(kRed);
-        noData.Draw();
-    }
-    
-    // Output the summary page to PDF
-    canvas.Print(filename);
-    
-    // ===================================================================
-    // FOLLOWING PAGES: DETAILED DIRECTORY REPORTS
-    // ===================================================================
-    for (const auto& report : gState.reportPages) {
-        canvas.Clear();
-        canvas.cd(); // Use full canvas for directory reports
-        
-        // Create text box for report content      
-        TPaveText textBox(0.05, 0.05, 0.95, 0.95);
-        textBox.SetTextAlign(12);   // Left alignment
-        textBox.SetTextSize(0.025);
-        textBox.SetFillColor(0);    // Transparent background
-        textBox.SetBorderSize(1);
-        
-        // Parse the report text line by line
-        std::istringstream stream(report);
-        std::string line;
-        bool isFailedFolder = false;
-        
-        while (std::getline(stream, line)) {
-            // Skip empty lines
-            if (line.empty()) continue;
-            
-            // Handle status line with color coding
-            if (line.find("STATUS:") != std::string::npos) {
-                if (line.find("FAILED") != std::string::npos) {
-                    textBox.AddText(line.c_str())->SetTextColor(kRed);
-                    isFailedFolder = true;
-                } 
-                else if (line.find("PASSED WITH ISSUES") != std::string::npos) {
-                    textBox.AddText(line.c_str())->SetTextColor(kOrange);
-                    isFailedFolder = true;
-                }
-                else if (line.find("PASSED") != std::string::npos) {
-                    textBox.AddText(line.c_str())->SetTextColor(kGreen+2);
-                    isFailedFolder = false;
-                }
-                continue;
-            }
-            
-            // Handle log file status line
-            if (line.find("Log file:") != std::string::npos) {
-                size_t colonPos = line.find(":");
-                if (colonPos != std::string::npos) {
-                    std::string prefix = line.substr(0, colonPos + 1);
-                    std::string rest = line.substr(colonPos + 1);
-        
-                    textBox.AddText(prefix.c_str());
-                     if (rest.find("FOUND") != std::string::npos) {
-                        textBox.AddText(rest.c_str())->SetTextColor(kGreen+2);
-                    } else if (rest.find("MISSING") != std::string::npos) {
-                        textBox.AddText(rest.c_str())->SetTextColor(kRed);
-                    } else {
-                        textBox.AddText(rest.c_str());
-                    }
-                } else {
-                     textBox.AddText(line.c_str());
-                }
-                continue;
-            }
-
-            // Handle module files status line
-            if (line.find("Module files:") != std::string::npos) {
-                size_t colonPos = line.find(":");
-                if (colonPos != std::string::npos) {
-                    std::string prefix = line.substr(0, colonPos + 1);
-                    std::string rest = line.substr(colonPos + 1);
-        
-                    textBox.AddText(prefix.c_str());
-                    if (rest.find("ERROR") != std::string::npos) {
-                        textBox.AddText(rest.c_str())->SetTextColor(kRed);
-                    } else if (rest.find("OK") != std::string::npos) {
-                        textBox.AddText(rest.c_str())->SetTextColor(kGreen+2);
-                    } else {
-                        textBox.AddText(rest.c_str());
-                    }
-                    } else {
-                        textBox.AddText(line.c_str());
-                    }
-                continue;
-            }
-            
-            // Highlight invalid files sections
-            if (line.find("Invalid log data files:") != std::string::npos ||
-                line.find("Module test file errors:") != std::string::npos) {
-                textBox.AddText(line.c_str())->SetTextColor(kRed);
-                continue;
-            }
-            
-            // Highlight individual file errors (lines starting with " - ")
-            if (line.find(" - ") == 0) {
-                textBox.AddText(line.c_str())->SetTextColor(kRed);
-                continue;
-            }
-            
-            // Individual file errors (lines starting with " - ")
-            if (line.find(" - ") == 0) {
-                textBox.AddText(line.c_str())->SetTextColor(kRed);
-                continue;
-            }
-            
-            // Color code count lines (X/8) based on correctness
-            if (line.find("files:") != std::string::npos || line.find("found:") != std::string::npos) {
-                size_t colonPos = line.find(":");
-                if (colonPos != std::string::npos) {
-                    std::string prefix = line.substr(0, colonPos + 1);
-                    std::string rest = line.substr(colonPos + 1);
-                    
-                    // Check if count is incorrect (looking for patterns like "X/8")
-                    bool isCountIncorrect = false;
-                    size_t slashPos = rest.find("/");
-                    if (slashPos != std::string::npos) {
-                        std::string countStr = rest.substr(0, slashPos);
-                        std::string expectedStr = rest.substr(slashPos + 1);
-    
-                        try {
-                            int count = std::stoi(countStr);
-                            int expected = std::stoi(expectedStr);
-                            if (count != expected) {
-                                isCountIncorrect = true;
-                            }
-                        } catch (const std::invalid_argument& e) {
-                            isCountIncorrect = true;
-                        } catch (const std::out_of_range& e) {
-                            isCountIncorrect = true;
-                        } 
-                    }                   
-                    // Add colored text
-                    textBox.AddText(prefix.c_str());
-                    if (isCountIncorrect) {
-                        textBox.AddText(rest.c_str())->SetTextColor(kRed);
-                    } else {
-                        textBox.AddText(rest.c_str())->SetTextColor(kGreen+2);
-                    }
-                } else {
-                    textBox.AddText(line.c_str());
-                }
-                continue;
-            }
-
-            // Special handling for Pscan section counts
-            if (line.find("Electron text:") != std::string::npos || 
-                line.find("Hole text:") != std::string::npos ||
-                line.find("Electron root:") != std::string::npos ||
-                line.find("Hole root:") != std::string::npos) {
-                
-                size_t colonPos = line.find(":");
-                if (colonPos != std::string::npos) {
-                    std::string prefix = line.substr(0, colonPos + 1);
-                    std::string rest = line.substr(colonPos + 1);
-                    
-                    // Color code count lines (X/8) based on correctness
-                    bool isCountCorrect = false;
-                    size_t slashPos = rest.find("/");
-                    if (slashPos != std::string::npos) {
-                        std::string countStr = rest.substr(0, slashPos);
-                        
-                        try {
-                            int count = std::stoi(countStr);
-                            if (count == 8) {
-                                isCountCorrect = true;
-                            }
-                        } catch (...) {
-                            // Ignore conversion errors
-                        }
-                    }
-                    
-                    // Add colored text
-                    textBox.AddText(prefix.c_str());
-                    if (isCountCorrect) {
-                        textBox.AddText(rest.c_str())->SetTextColor(kGreen+2);
-                    } else {
-                        textBox.AddText(rest.c_str())->SetTextColor(kRed);
-                    }
-                } else {
-                    textBox.AddText(line.c_str());
-                }
-                continue;
-            }
-            
-            // Highlight error and warning messages
-            if (line.find("Error:") != std::string::npos || 
-                line.find("Warning:") != std::string::npos) {
-                textBox.AddText(line.c_str())->SetTextColor(kOrange+7);
-                continue;
-            }
-            
-            // Default case - normal text
-            textBox.AddText(line.c_str());
-        }
-        
-        // Draw the text box and add to PDF
-        textBox.Draw();
-        canvas.Print(filename);
-    }
-    
-    // ===================================================================
-    // FINALIZE PDF DOCUMENT
-    // ===================================================================
-    /* Close the PDF document properly using ] */
-    canvas.Print(filename + "]");
-    std::cout << "PDF report saved to: " << filename << std::endl;
-}
-
-/*
- * GenerateGlobalSummary:
- * Creates a consolidated summary of all validation results with statistics and metrics.
- * This global summary appears at the end of reports and provides high-level insights.
- *
- * Parameters:
- *   totalDirs - Total number of directories processed (for percentage calculations)
- *
- * Operation:
- * 1. Calculates success rate and other metrics
- * 2. Formats results into a standardized summary block
- * 3. Stores the summary in gState.globalSummary for inclusion in reports
- * 4. Outputs the summary to console for immediate feedback
- *
- * Output Includes:
- * - Total directories processed
- * - Breakdown by status (passed/warning/failed)
- * - Success rate percentage
- * - Visual separators for readability
- */
-void GenerateGlobalSummary(int totalDirs) {
-    // Create a string stream to build the summary content
-    std::stringstream summary;
-
-    // ===================================================================
-    // SUMMARY HEADER
-    // ===================================================================
-    summary << "\n\n====================================================\n";
-    summary << "EXORCISM VALIDATION SUMMARY\n";
-    summary << "====================================================\n";
-
-    // ===================================================================
-    // CORE STATISTICS
-    // ===================================================================
-    /* Calculate success rate with protection against division by zero */
-    float successRate = totalDirs > 0 ? 
-        (100.0f * (gState.passedDirs + gState.passedWithIssuesDirs) / totalDirs) : 0.0f;
-
-    // Basic counts
-    summary << "Ladder:          " << gState.currentLadder << "\n";
-    summary << "Total directories: " << totalDirs << "\n";
-    summary << "Passed:          " << gState.passedDirs << "\n";
-    summary << "Passed with issues: " << gState.passedWithIssuesDirs << "\n";
-    summary << "Failed:          " << gState.failedDirs << "\n";
-
-    // Success rate with fixed decimal precision
-    summary << "Success rate:    " << std::fixed << std::setprecision(1) 
-            << successRate << "%\n";
-
-    // ===================================================================
-    // ADDITIONAL METRICS (when applicable)
-    // ===================================================================
-    /* Include warning ratios if there are passed-with-issues cases */
-    if (gState.passedWithIssuesDirs > 0) {
-        float warningRate = 100.0f * gState.passedWithIssuesDirs / 
-                          (gState.passedDirs + gState.passedWithIssuesDirs);
-        summary << "Warning rate among passed: " << std::setprecision(1) 
-                << warningRate << "%\n";
-    }
-
-    /* Critical failure analysis */
-    if (gState.failedDirs > 0) {
-        float failureRate = 100.0f * gState.failedDirs / totalDirs;
-        summary << "Critical failure rate: " << std::setprecision(1) 
-                << failureRate << "%\n";
-    }
-
-    // ===================================================================
-    // QUALITATIVE ASSESSMENT
-    // ===================================================================
-    summary << "\nOverall Status: ";
-    if (successRate >= 95.0f) {
-        summary << "EXCELLENT (≥95% success)";
-    } 
-    else if (successRate >= 80.0f) {
-        summary << "GOOD (≥80% success)";
-    }
-    else if (successRate >= 60.0f) {
-        summary << "FAIR (≥60% success)";
-    }
-    else {
-        summary << "POOR (<60% success)";
-    }
-
-    // ===================================================================
-    // FOOTER
-    // ===================================================================
-    summary << "\n====================================================\n";
-    summary << "End of Summary\n";
-    summary << "====================================================\n";
-
-    // ===================================================================
-    // STORE AND OUTPUT RESULTS
-    // ===================================================================
-    // Save to global state for inclusion in reports
-    gState.globalSummary = summary.str();
-
-    // Also print to console for immediate visibility
-    std::cout << gState.globalSummary << std::endl;
-}
-
-// ===================================================================
-// Directory Processing
-// ===================================================================
-/*
- * FindValidationDirectories:
- * Scans the current working directory to identify all potential validation directories.
- * 
- * Returns:
- *   std::vector<TString> - List of directory names that should be validated
- *
- * Operation:
- * 1. Gets list of all files/directories in current working directory
- * 2. Filters for valid directory names (excluding system directories)
- * 3. Returns names of candidate directories for validation
- *
- * Directory Selection Criteria:
- * - Must be a directory (not a file)
- * - Must not be "." or ".." (current/parent directory)
- * - Must not be hidden (names starting with '.')
- * - Must not be a known system directory
- */
-std::vector<TString> FindValidationDirectories() {
-    std::vector<TString> directories;  // Stores found directories
-    
-    // ===================================================================
-    // INITIALIZE DIRECTORY SCANNING
-    // ===================================================================
-    /* Create directory object for current working directory */
-    TSystemDirectory rootDir(".", ".");
-    
-    /* Get list of all entries in the directory */
-    TList* dirContents = rootDir.GetListOfFiles();
-    
-    // ===================================================================
-    // VALIDATION CHECKS
-    // ===================================================================
-    if (!dirContents) {
-        std::cerr << "Error: Could not read directory contents from current path." << std::endl;
-        return directories;  // Return empty vector on error
-    }
-
-    // ===================================================================
-    // PROCESS DIRECTORY ENTRIES
-    // ===================================================================
-    TIter next(dirContents);  // Create iterator for directory contents
-    TSystemFile* file;        // Pointer to current file/directory entry
-    
-    while ((file = (TSystemFile*)next())) {  // Iterate through all entries
-        TString fileName = file->GetName();  // Get entry name
-        
-        // ---------------------------------------------------------------
-        // FILTER OUT NON-DIRECTORIES
-        // ---------------------------------------------------------------
-        /* Skip if not a directory or special system entries */
-        if (!file->IsDirectory() || fileName == "." || fileName == "..") {
-            continue;
-        }
-        
-        // ---------------------------------------------------------------
-        // FILTER OUT HIDDEN DIRECTORIES
-        // ---------------------------------------------------------------
-        /* Skip hidden directories (common on Unix systems) */
-        if (fileName.BeginsWith(".")) {
-            continue;
-        }
-        
-        // ---------------------------------------------------------------
-        // FILTER OUT KNOWN SYSTEM DIRECTORIES
-        // ---------------------------------------------------------------
-        /* Skip common ROOT and system directories */
-        if (fileName == "root" || fileName == "sys" || fileName == "etc") {
-            continue;
-        }
-        
-        // ---------------------------------------------------------------
-        // ADD VALID DIRECTORY TO RESULTS
-        // ---------------------------------------------------------------
-        /* If all checks passed, add to our list */
-        directories.push_back(fileName);
-    }
-
-    // ===================================================================
-    // CLEANUP AND RETURN RESULTS
-    // ===================================================================
-    delete dirContents;  // Free the directory listing
-    
-    // Log findings to console
-    std::cout << "Found " << directories.size() 
-              << " potential validation directories." << std::endl;
-    
-    return directories;
-}
-
-// ===================================================================
-// File Cleanup Function
-// ===================================================================
-/*
- * Extra_Omnes:
- * Performs interactive cleanup of problematic files identified during validation.
- * Latin for "all others out", this function handles all remaining file issues.
- *
- * Operation:
- * 1. Identifies problematic files from validation results
- * 2. Groups files by error type (invalid, empty, unexpected)
- * 3. Prompts user for confirmation before deletion
- * 4. Tracks successful/failed deletions
- * 5. Generates cleanup report
- *
- * Safety Features:
- * - Interactive confirmation for each deletion group
- * - Preserves original files if deletion fails
- * - Comprehensive logging of all actions
- */
-void Extra_Omnes() {
-    std::cout << "\n===== FILE CLEANUP PROCEDURE =====" << std::endl;
-    std::cout << "This will remove problematic files after confirmation." << std::endl;
-    
-    // ===================================================================
-    // TRACKING VARIABLES
-    // ===================================================================
-    std::vector<std::string> deletedFiles;      // Successfully deleted files
-    std::vector<std::string> failedDeletions;   // Files that couldn't be deleted
-    
-    // ===================================================================
-    // PROCESS ALL DIRECTORIES
-    // ===================================================================
-    std::vector<TString> directories = FindValidationDirectories();
-    for (const auto& dir : directories) {
-        // Run validators to get complete error lists
-        ValidationResult logResult = CheckLogFiles(dir.Data());
-        ValidationResult trimResult = CheckTrimFiles(dir.Data());
-        ValidationResult pscanResult = CheckPscanFiles(dir.Data());
-        ValidationResult connResult = CheckConnFiles(dir.Data());
-
-        // ===============================================================
-        // 1. PROCESS DATA-TESTER PAIRS
-        // ===============================================================
-        if (logResult.dataFileCount > 0) {
-            TSystemDirectory dirObj(dir, dir);
-            TList* files = dirObj.GetListOfFiles();
-            if (files) {
-                std::vector<std::pair<TString, TString>> dataTesterPairs;
-                std::map<TString, bool> testerFileMap;
-
-                // Collect all tester files first
-                TSystemFile* file;
-                TIter next(files);
-                while ((file = (TSystemFile*)next())) {
-                    TString fileName = file->GetName();
-                    if (fileName.BeginsWith("tester_febs_") && fileName.Contains("_arr_")) {
-                        testerFileMap[fileName] = false; // Mark as unmatched
-                    }
-                }
-
-                // Match data files with testers
-                TIter next2(files);
-                while ((file = (TSystemFile*)next2())) {
-                    TString fileName = file->GetName();
-                    if (fileName.BeginsWith(dir) && fileName.EndsWith("_data.dat")) {
-                        TString dataPattern;
-                        bool isSpecialCase = false;
-
-                        // Check for standard format: "folder_YYMMDD_HHMM_data.dat"
-                        if (fileName.Length() == (15 + 1 + 6 + 1 + 4 + 9)) {
-                            dataPattern = fileName(16, 11); // Extract YYMMDD_HHMM
-                        } 
-                        // Check for special case: "folder_data.dat"
-                        else if (fileName == TString::Format("%s_data.dat", dir.Data())) {
-                            isSpecialCase = true;
-                        } else {
-                            continue; // Skip unexpected formats
-                        }
-
-                        // Find matching tester file
-                        TString matchedTester;
-                        if (isSpecialCase) {
-                            // Special case: match with oldest available tester
-                            for (auto& tester : testerFileMap) {
-                                if (!tester.second) {
-                                    matchedTester = tester.first;
-                                    tester.second = true;
-                                    break;
-                                }
-                            }
-                        } else {
-                            // Normal case: match by exact pattern
-                            for (auto& tester : testerFileMap) {
-                                Ssiz_t arrPos = tester.first.Index("_arr_");
-                                if (arrPos != kNPOS && !tester.second) {
-                                    TString testerPattern = tester.first(arrPos + 5, 11);
-                                    if (dataPattern == testerPattern) {
-                                        matchedTester = tester.first;
-                                        tester.second = true;
-                                        break;
-                                    }
-                                }
-                            }
-                        }
-
-                        dataTesterPairs.emplace_back(fileName, matchedTester);
-                    }
-                }
-
-                // Process invalid data files and their testers
-                for (const auto& invalidFile : logResult.invalidFiles) {
-                    // Skip log files from deletion
-                    if (TString(invalidFile.c_str()).EndsWith(".log")) {
-                        continue;
-                    }
-
-                    // Find matching pair
-                    for (const auto& pair : dataTesterPairs) {
-                        if (pair.first == invalidFile) {
-                            std::cout << "\n===== INVALID DATA-TESTER PAIR =====" << std::endl;
-                            std::cout << "Data file: " << pair.first << std::endl;
-                            if (!pair.second.IsNull()) {
-                                std::cout << "Matched tester file: " << pair.second << std::endl;
-                            } else {
-                                std::cout << "No matching tester file found" << std::endl;
-                            }
-
-                            // Interactive confirmation
-                            std::cout << "Delete this file pair? (y/n): ";
-                            std::string response;
-                            std::getline(std::cin, response);
-                            
-                            if (response == "y" || response == "Y") {
-                                // Delete data file
-                                TString dataPath = dir + "/" + pair.first;
-                                if (gSystem->Unlink(dataPath.Data())) {
-                                    deletedFiles.push_back(pair.first.Data());
-                                    std::cout << "Deleted data file: " << pair.first << std::endl;
-                                } else {
-                                    failedDeletions.push_back(pair.first.Data());
-                                    std::cout << "Failed to delete data file: " << pair.first << std::endl;
-                                }
-
-                                // Delete tester file if exists
-                                if (!pair.second.IsNull()) {
-                                    TString testerPath = dir + "/" + pair.second;
-                                    if (gSystem->Unlink(testerPath.Data())) {
-                                        deletedFiles.push_back(pair.second.Data());
-                                        std::cout << "Deleted tester file: " << pair.second << std::endl;
-                                    } else {
-                                        failedDeletions.push_back(pair.second.Data());
-                                        std::cout << "Failed to delete tester file: " << pair.second << std::endl;
-                                    }
-                                }
-                            }
-                            break;
-                        }
-                    }
-                }
-                delete files;
-            }
-        }
-
-        // ===============================================================
-        // 2. PROCESS OTHER PROBLEMATIC FILES
-        // ===============================================================
-        struct FileCategory {
-            std::string name;
-            std::vector<std::string> files;
-            TString subdir;
-            bool checkFormat;
-        };
-
-        // Define cleanup categories
-        std::vector<FileCategory> categories = {
-            {"Empty log data files", logResult.emptyFiles, "", false},
-            {"Unexpected files in log directory", logResult.unexpectedFiles, "", false},
-            {"Empty pscan files", pscanResult.emptyFiles, "pscan_files", false},
-            {"Module test file errors", pscanResult.moduleErrorFiles, "pscan_files", false},
-            {"Unexpected files in pscan directory", pscanResult.unexpectedFiles, "pscan_files", false}
-        };
-
-        // Filter out log files from all categories
-        for (auto& category : categories) {
-            category.files.erase(
-                std::remove_if(
-                    category.files.begin(),
-                    category.files.end(),
-                    [](const std::string& file) {
-                        return TString(file.c_str()).EndsWith(".log");
-                    }
-                ),
-                category.files.end()
-            );
-        }
-
-        for (auto& category : categories) {
-            if (category.files.empty()) continue;
-            
-            std::cout << "\n===== " << category.name << " =====" << std::endl;
-            std::cout << "Found " << category.files.size() << " files:" << std::endl;
-            for (const auto& file : category.files) {
-                std::cout << " - " << file << std::endl;
-            }
-            
-            // Interactive confirmation
-            std::cout << "\nDelete these " << category.files.size() << " files? (y/n): ";
-            std::string response;
-            std::getline(std::cin, response);
-            
-            if (response == "y" || response == "Y") {
-                for (const auto& file : category.files) {
-                    TString fullPath = dir + "/";
-                    if (!category.subdir.IsNull()) {
-                        fullPath += category.subdir + "/";
-                    }
-                    fullPath += file.c_str();
-                    
-                    if (gSystem->Unlink(fullPath.Data())) {
-                        deletedFiles.push_back(file);
-                    } else {
-                        failedDeletions.push_back(file);
-                    }
-                }
-                std::cout << "Deleted " << category.files.size() << " files." << std::endl;
-            }
-        }
-
-        // ===============================================================
-        // 3. SPECIAL HANDLING FOR TRIM AND CONN FILES
-        // ===============================================================
-        auto processProtectedFiles = [&](const std::vector<std::string>& files, 
-                                        const TString& subdir, 
-                                        const std::string& categoryName) {
-            if (files.empty()) return;
-
-            std::vector<std::string> invalidFormatFiles;
-            for (const auto& file : files) {
-                TString fileName(file.c_str());
-                
-                // Skip log files
-                if (fileName.EndsWith(".log")) {
-                    continue;
-                }
-
-                // Check file name format
-                bool validFormat = false;
-                if (subdir == "trim_files") {
-                    validFormat = fileName.EndsWith("_elect.txt") || fileName.EndsWith("_holes.txt");
-                } else if (subdir == "conn_check_files") {
-                    validFormat = fileName.EndsWith("_elect.txt") || fileName.EndsWith("_holes.txt");
-                }
-
-                if (!validFormat) {
-                    invalidFormatFiles.push_back(file);
-                }
-            }
-
-            if (!invalidFormatFiles.empty()) {
-                std::cout << "\n===== INVALID FORMAT FILES IN " << subdir << " =====" << std::endl;
-                std::cout << "Found " << invalidFormatFiles.size() << " files with wrong format:" << std::endl;
-                for (const auto& file : invalidFormatFiles) {
-                    std::cout << " - " << file << std::endl;
-                }
-                
-                // Interactive confirmation
-                std::cout << "\nDelete these " << invalidFormatFiles.size() 
-                          << " invalid format files? (y/n): ";
-                std::string response;
-                std::getline(std::cin, response);
-                
-                if (response == "y" || response == "Y") {
-                    for (const auto& file : invalidFormatFiles) {
-                        TString fullPath = dir + "/" + subdir + "/" + file.c_str();
-                        if (gSystem->Unlink(fullPath.Data())) {
-                            deletedFiles.push_back(file);
-                        } else {
-                            failedDeletions.push_back(file);
-                        }
-                    }
-                    std::cout << "Deleted " << invalidFormatFiles.size() << " files." << std::endl;
-                }
-            }
-        };
-
-        // Process trim and conn files with special rules
-        processProtectedFiles(trimResult.unexpectedFiles, "trim_files", "Unexpected files in trim directory");
-        processProtectedFiles(connResult.unexpectedFiles, "conn_check_files", "Unexpected files in connection directory");
-    }
-    
-    // ===================================================================
-    // GENERATE CLEANUP REPORT
-    // ===================================================================
-    std::stringstream cleanupReport;
-    cleanupReport << "\n===== FILE CLEANUP REPORT =====" << std::endl;
-    cleanupReport << "Total deleted files: " << deletedFiles.size() << std::endl;
-    cleanupReport << "Total failed deletions: " << failedDeletions.size() << std::endl;
-    
-    if (!deletedFiles.empty()) {
-        cleanupReport << "\nSuccessfully deleted files:" << std::endl;
-        for (const auto& file : deletedFiles) {
-            cleanupReport << " - " << file << std::endl;
-        }
-    }
-    
-    if (!failedDeletions.empty()) {
-        cleanupReport << "\nFailed to delete:" << std::endl;
-        for (const auto& file : failedDeletions) {
-            cleanupReport << " - " << file << std::endl;
-        }
-    }
-    
-    // Add to global report
-    gState.globalSummary += cleanupReport.str();
-    
-    std::cout << cleanupReport.str() << std::endl;
-}
-// ===================================================================
-// Main Function - Exorcism
-// ===================================================================
-/*
- * Exorcism:
- * Main driver function that orchestrates the entire validation process.
- * Performs complete validation of ladder test data directories including:
- * - Directory discovery
- * - Two-pass validation (before/after cleanup)
- * - Comprehensive report generation
- * - Interactive cleanup of problematic files
- *
- * Operation Flow:
- * 1. Initializes global state
- * 2. Discovers validation directories
- * 3. First validation pass (pre-cleanup)
- * 4. Generates initial reports
- * 5. Performs interactive cleanup
- * 6. Second validation pass (post-cleanup)
- * 7. Generates final reports
- * 8. Provides completion summary
- */
-void Exorcism() {
-    // ===================================================================
-    // INITIALIZATION
-    // ===================================================================
-    /* Set current ladder name from working directory */
-    gState.currentLadder = gSystem->BaseName(gSystem->WorkingDirectory());
-    
-    /* Print startup banner */
-    std::cout << "Starting EXORCISM validation for ladder: " 
-              << gState.currentLadder << std::endl;
-    std::cout << "====================================================" << std::endl;
-
-    // ===================================================================
-    // DIRECTORY DISCOVERY
-    // ===================================================================
-    /* Find all candidate directories for validation */
-    std::vector<TString> directories = FindValidationDirectories();
-    if (directories.empty()) {
-        std::cout << "No validation directories found!" << std::endl;
-        return;  // Exit if nothing to validate
-    }
-    
-    std::cout << "Found " << directories.size() 
-              << " directories to validate" << std::endl;
-    std::cout << "====================================================\n" << std::endl;
-
-    // ===================================================================
-    // FIRST VALIDATION PASS (BEFORE CLEANUP)
-    // ===================================================================
-    std::cout << "\n===== FIRST VALIDATION PASS (BEFORE CLEANUP) =====" << std::endl;
-    
-    /* Process each directory and generate reports */
-    for (const auto& dir : directories) {
-        GenerateReportPage(dir);
-    }
-    
-    /* Generate initial summary statistics */
-    GenerateGlobalSummary(directories.size());
-    
-    // ===================================================================
-    // SAVE PRE-CLEANUP REPORTS
-    // ===================================================================
-    /* Create timestamp for report filenames */
-    TString timestamp = TString::Format("_%s_%s", __DATE__, __TIME__);
-    timestamp.ReplaceAll(" ", "_");  // Fix spaces in date
-    timestamp.ReplaceAll(":", "-");  // Fix colons in time
-    
-    /* Create report filenames with ladder name and timestamp */
-    TString beforeTxt = TString::Format("ExorcismReport_%s%s_before.txt", 
-                                      gState.currentLadder.c_str(), timestamp.Data());
-    TString beforeRoot = TString::Format("ExorcismReport_%s%s_before.root", 
-                                       gState.currentLadder.c_str(), timestamp.Data());
-    TString beforePdf = TString::Format("ExorcismReport_%s%s_before.pdf", 
-                                      gState.currentLadder.c_str(), timestamp.Data());
-    
-    /* Save reports in all formats */
-    std::cout << "\nSaving pre-cleanup reports..." << std::endl;
-    SaveTxtReport(beforeTxt);
-    SaveRootReport(beforeRoot);
-    SavePdfReport(beforePdf);
-
-    // ===================================================================
-    // INTERACTIVE CLEANUP
-    // ===================================================================
-    /* Perform guided cleanup of problematic files */
-    Extra_Omnes();
-    
-    // ===================================================================
-    // PREPARE FOR SECOND VALIDATION PASS
-    // ===================================================================
-    /* Reset global state while preserving ladder name */
-    std::string ladderName = gState.currentLadder;  // Save
-    gState = GlobalState();  // Reset all counters and reports
-    gState.currentLadder = ladderName;  // Restore
-    
-    // ===================================================================
-    // SECOND VALIDATION PASS (AFTER CLEANUP)
-    // ===================================================================
-    std::cout << "\n===== SECOND VALIDATION PASS (AFTER CLEANUP) =====" << std::endl;
-    
-    /* Re-validate all directories */
-    for (const auto& dir : directories) {
-        GenerateReportPage(dir);
-    }
-    
-    /* Generate post-cleanup summary */
-    GenerateGlobalSummary(directories.size());
-    
-    // ===================================================================
-    // SAVE POST-CLEANUP REPORTS
-    // ===================================================================
-    /* Create report filenames for post-cleanup */
-    TString afterTxt = TString::Format("ExorcismReport_%s%s_after.txt", 
-                                     gState.currentLadder.c_str(), timestamp.Data());
-    TString afterRoot = TString::Format("ExorcismReport_%s%s_after.root", 
-                                      gState.currentLadder.c_str(), timestamp.Data());
-    TString afterPdf = TString::Format("ExorcismReport_%s%s_after.pdf", 
-                                     gState.currentLadder.c_str(), timestamp.Data());
-    
-    /* Save final reports */
-    std::cout << "\nSaving post-cleanup reports..." << std::endl;
-    SaveTxtReport(afterTxt);
-    SaveRootReport(afterRoot);
-    SavePdfReport(afterPdf);
-
-    // ===================================================================
-    // COMPLETION SUMMARY
-    // ===================================================================
-    std::cout << "\nValidation complete! Two sets of reports generated:" << std::endl;
-    std::cout << "Pre-cleanup reports:" << std::endl;
-    std::cout << " - Text: " << beforeTxt << std::endl;
-    std::cout << " - ROOT: " << beforeRoot << std::endl;
-    std::cout << " - PDF:  " << beforePdf << std::endl;
-    
-    std::cout << "\nPost-cleanup reports:" << std::endl;
-    std::cout << " - Text: " << afterTxt << std::endl;
-    std::cout << " - ROOT: " << afterRoot << std::endl;
-    std::cout << " - PDF:  " << afterPdf << std::endl;
-    
-}
-
-int main() {
-    Exorcism();
-    return 0;
-}
-
-
+/*
+ *
+ * EXORCISM - Ladder Test Data Validation System
+ * Copyright (c) 2025 Nikodem Witkowski
+ * Licensed under the MIT License
+ * 
+ * This program performs comprehensive validation of ladder test data
+ * directory structures and files. It checks for required files, naming conventions,
+ * content validity, and generates detailed reports before/after cleanup operations.
+ */
+
+// Standard C++ Library Headers
+#include <iostream>   // For console input/output operations
+#include <fstream>    // For file stream operations
+#include <vector>     // For dynamic array functionality
+#include <string>     // For string manipulation
+#include <sstream>    // For string stream processing
+#include <iomanip>    // For output formatting
+#include <ctime>      // For date/time functions
+#include <map>        // For key-value pair storage
+#include <algorithm>  // For sorting/searching algorithms
+#include <set>        // For unique element storage
+
+// ROOT Framework Headers (Data Analysis)
+#include <TSystem.h>              // System interface utilities
+#include <TString.h>              // ROOT string implementation
+#include <TSystemDirectory.h>     // Directory handling
+#include <TSystemFile.h>          // File handling
+#include <TList.h>                // Linked list container
+#include <TFile.h>                // ROOT file I/O operations
+#include <TCanvas.h>              // Drawing canvas
+#include <TLatex.h>               // LaTeX text rendering
+#include <TPie.h>                 // Pie chart visualization
+#include <TLegend.h>              // Chart legend
+#include <TObjString.h>           // String object wrapper
+#include <TInterpreter.h>         // C++ interpreter
+#include <TPaveText.h>            // Text box widget
+
+// ===================================================================
+// Global Constants and Structures
+// ===================================================================
+
+/*
+ * Evaluation Status Levels:
+ * These constants define the possible validation outcomes
+ */
+#define STATUS_PASSED           0       // All checks successful
+#define STATUS_PASSED_WITH_ISSUES 1     // Minor non-critical issues
+#define STATUS_FAILED           2       // Critical validation failures
+
+/*
+ * Log Files Validation Flags (Bitmask):
+ * Each flag represents a specific validation failure condition
+ */
+#define FLAG_DIR_MISSING         0x01   // Target directory not found
+#define FLAG_LOG_MISSING         0x02   // Main log file missing
+#define FLAG_DATA_MISSING        0x04   // Required data files missing
+#define FLAG_NO_FEB_FILE         0x08   // Matching tester FEB file missing
+#define FLAG_FILE_OPEN           0x10   // File access error
+#define FLAG_DATA_EMPTY          0x20   // Empty data file
+#define FLAG_DATA_INVALID        0x40   // Invalid file content
+#define FLAG_UNEXPECTED_FILES    0x80   // Unexpected files in directory
+
+/*
+ * Connection Files Validation Flags:
+ * Specific flags for connection test files
+ */
+#define FLAG_CONN_FOLDER_MISSING 0x01   // conn_check_files directory missing
+#define FLAG_DIR_ACCESS          0x02   // Directory access error
+#define FLAG_ELECTRON_COUNT      0x04   // Incorrect electron file count
+#define FLAG_HOLE_COUNT          0x08   // Incorrect hole file count
+#define FLAG_FILE_OPEN_CONN      0x10   // Connection file access error
+#define FLAG_UNEXPECTED_FILES_CONN 0x20 // Unexpected files in connection dir
+
+/*
+ * Trim Files Validation Flags:
+ * Specific flags for trim adjustment files
+ */
+#define FLAG_TRIM_FOLDER_MISSING 0x01   // trim_files directory missing
+#define FLAG_DIR_ACCESS_TRIM     0x02   // Directory access error
+#define FLAG_ELECTRON_COUNT_TRIM 0x04   // Incorrect electron file count
+#define FLAG_HOLE_COUNT_TRIM     0x08   // Incorrect hole file count
+#define FLAG_FILE_OPEN_TRIM      0x10   // Trim file access error
+#define FLAG_UNEXPECTED_FILES_TRIM 0x20 // Unexpected files in trim dir
+
+/*
+ * Pscan Files Validation Flags:
+ * Specific flags for parameter scan files
+ */
+#define FLAG_PSCAN_FOLDER_MISSING 0x01  // pscan_files directory missing
+#define FLAG_DIR_ACCESS_PSCAN    0x02   // Directory access error
+#define FLAG_ELECTRON_TXT        0x04   // Incorrect electron txt count
+#define FLAG_HOLE_TXT            0x08   // Incorrect hole txt count
+#define FLAG_ELECTRON_ROOT       0x10   // Incorrect electron root count
+#define FLAG_HOLE_ROOT           0x20   // Incorrect hole root count
+#define FLAG_FILE_OPEN_PSCAN     0x40   // Pscan file access error
+#define FLAG_UNEXPECTED_FILES_PSCAN 0x80 // Unexpected files in pscan dir
+#define FLAG_MODULE_ROOT         0x100  // Module root file error
+#define FLAG_MODULE_TXT          0x200  // Module text file error
+#define FLAG_MODULE_PDF          0x400  // Module PDF file missing
+
+/*
+ * ValidationResult Structure:
+ * Contains all validation results for a single test directory
+ */
+struct ValidationResult {
+    int flags = 0;  // Bitmask of encountered issues
+    
+    // Error file collections
+    std::vector<std::string> openErrorFiles;    // Files that couldn't be opened
+    std::vector<std::string> unexpectedFiles;   // Unexpected files found
+    std::vector<std::string> emptyFiles;        // Empty files found
+    std::vector<std::string> invalidFiles;      // Files with invalid content
+    std::vector<std::string> moduleErrorFiles;  // Module test file errors
+    
+    // Log files specific counters
+    int dataFileCount = 0;      // Total data files found
+    int nonEmptyDataCount = 0;  // Non-empty data files
+    int validDataCount = 0;     // Data files with valid content
+    bool foundFebFile = false;  // Found matching tester FEB file
+    bool logExists = false;     // Main log file exists
+    
+    // Trim/Conn files specific counters
+    int electronCount = 0;      // Electron files found
+    int holeCount = 0;          // Hole files found
+    
+    // Pscan files specific counters
+    int electronTxtCount = 0;   // Electron text files
+    int holeTxtCount = 0;       // Hole text files
+    int electronRootCount = 0;  // Electron root files
+    int holeRootCount = 0;      // Hole root files
+};
+
+/*
+ * GlobalState Structure:
+ * Tracks overall validation state across all directories
+ */
+struct GlobalState {
+    std::vector<std::string> reportPages;  // Individual directory reports
+    std::string globalSummary;             // Consolidated summary
+    int passedDirs = 0;                    // Count of passed directories
+    int passedWithIssuesDirs = 0;          // Count of passed with issues
+    int failedDirs = 0;                    // Count of failed directories
+    std::string currentLadder;             // Current working directory name
+};
+
+GlobalState gState;  // Global state instance
+
+// ===================================================================
+// Helper Functions
+// ===================================================================
+
+/*
+ * DirectoryExists:
+ * Checks if a directory exists at the given path
+ */
+bool DirectoryExists(const TString& path) {
+    return !gSystem->AccessPathName(path, kFileExists);
+}
+
+/*
+ * GetDirectoryListing:
+ * Returns a list of files in the specified directory
+ */
+TList* GetDirectoryListing(const TString& path) {
+    TSystemDirectory dir(path, path);
+    return dir.GetListOfFiles();
+}
+
+/*
+ * CheckFileAccess:
+ * Verifies if a file can be opened and tracks failures
+ */
+bool CheckFileAccess(const TString& filePath, std::vector<std::string>& errorList) {
+    std::ifstream file(filePath.Data());
+    if (!file.is_open()) {
+        errorList.push_back(gSystem->BaseName(filePath.Data()));
+        return false;
+    }
+    file.close();
+    return true;
+}
+
+/*
+ * CheckRootFile:
+ * Verifies if a ROOT file can be opened properly
+ */
+bool CheckRootFile(const TString& filePath, std::vector<std::string>& errorList) {
+    TFile* file = TFile::Open(filePath, "READ");
+    if (!file || file->IsZombie()) {
+        errorList.push_back(gSystem->BaseName(filePath.Data()));
+        if (file) delete file;
+        return false;
+    }
+    delete file;
+    return true;
+}
+
+/*
+ * CheckDataFileContent:
+ * Verifies if the content of a .dat file meets expected patterns
+ */
+bool CheckDataFileContent(const char* filePath) {
+    std::ifstream file(filePath);
+    if (!file.is_open()) {
+        return false;
+    }
+
+    std::string line;
+    while (std::getline(file, line)) {
+        if (line.find("LV_AFT_CONFIG_P") != std::string::npos) {
+            int validLinesAfter = 0;
+            while (std::getline(file, line)) {
+                if (line.find_first_not_of(" \t") == std::string::npos) {
+                    continue;
+                }
+                validLinesAfter++;
+                if (validLinesAfter >= 2) {
+                    return true;
+                }
+            }
+            break;
+        }
+    }
+    return false;
+}
+
+// ===================================================================
+// Validation Functions
+// ===================================================================
+
+/*
+ * CheckLogFiles:
+ * Validates the log files and data files in a test directory
+ * 
+ * Parameters:
+ *   targetDir - Name of the directory to validate
+ * 
+ * Returns:
+ *   ValidationResult containing all findings
+ * 
+ * Checks:
+ * 1. Directory existence
+ * 2. Presence of main log file (<dir>_log.log)
+ * 3. Data files (*_data.dat) existence and content
+ * 4. Matching tester FEB files (tester_febs_*)
+ * 5. File naming conventions with timestamps
+ * 6. File accessibility and content validity
+ */
+ValidationResult CheckLogFiles(const char* targetDir) {
+    ValidationResult result;
+    TString currentDir = gSystem->pwd();
+    TString fullTargetPath = TString::Format("%s/%s", currentDir.Data(), targetDir);
+
+    // PRIMARY CHECK: Verify existence of target directory
+    if (gSystem->AccessPathName(fullTargetPath, kFileExists)) {
+        std::cerr << "\n===== CRITICAL ERROR =====" << std::endl;
+        std::cerr << "Target directory does not exist: " << fullTargetPath << std::endl;
+        result.flags |= FLAG_DIR_MISSING;
+        return result; // Can't proceed if directory is missing
+    }
+
+    /* Check for existence and accessibility of the primary log file */
+    TString logFilePath = TString::Format("%s/%s_log.log", fullTargetPath.Data(), targetDir);
+    if (!gSystem->AccessPathName(logFilePath, kFileExists)) {
+        result.logExists = true;
+        if (!CheckFileAccess(logFilePath, result.openErrorFiles)) {
+            std::cerr << "Error: Cannot open log file: " << logFilePath << std::endl;
+            result.flags |= FLAG_FILE_OPEN;
+        }
+    } else {
+        std::cerr << "Error: Log file does not exist: " << logFilePath << std::endl;
+        result.flags |= FLAG_LOG_MISSING;
+    }
+
+    // Directory traversal
+    TSystemDirectory targetDirObj(targetDir, fullTargetPath);
+    TList* files = targetDirObj.GetListOfFiles();
+    if (!files) {
+        std::cerr << "Error: Could not read directory contents: " << fullTargetPath << std::endl;
+        result.flags |= FLAG_FILE_OPEN;
+        return result;
+    }
+
+    // Structure to store discovered files with their metadata
+    struct FileInfo {
+        TString fullPath;         // Complete file path
+        TString fileName;         // Just the filename
+        TString dateTimePattern;  // Extracted timestamp (YYMMDD_HHMM)
+        bool isSpecialCase;       // Flag for files without timestamp
+    };
+
+    std::vector<FileInfo> dataFiles;    // Stores all found data files
+    std::vector<FileInfo> testerFiles;  // Stores all found tester FEB files
+
+    // ===================================================================
+    // FILE PROCESSING LOOP
+    // ===================================================================
+    TSystemFile* file;
+    TIter next(files);
+    while ((file = (TSystemFile*)next())) {
+        TString fileName = file->GetName();
+
+        // Skip directories and special files
+        if (file->IsDirectory() || fileName == "." || fileName == "..") continue;
+    
+        TString fullFilePath = fullTargetPath + "/" + fileName;
+        bool isExpectedFile = false;
+
+        // Skip the log file we already processed
+        if (fileName == TString::Format("%s_log.log", targetDir)) {
+            continue;
+        }
+
+        // Check for data files (two possible formats)
+        if (fileName.BeginsWith(targetDir) && fileName.EndsWith("_data.dat")) {
+            isExpectedFile = true;
+            result.dataFileCount++;
+            
+            FileInfo info;
+            info.fullPath = fullFilePath;
+            info.fileName = fileName;
+            info.isSpecialCase = false;
+
+            // Check for standard format: "folder_YYMMDD_HHMM_data.dat"
+            if (fileName.Length() == (15 + 1 + 6 + 1 + 4 + 9)) { // 15 (folder) + _ + 6 (YYMMDD) + _ + 4 (HHMM) + _data.dat
+                info.dateTimePattern = fileName(16, 11); // Extract YYMMDD_HHMM
+            } 
+            // Check for special case: "folder_data.dat"
+            else if (fileName == TString::Format("%s_data.dat", targetDir)) {
+                info.isSpecialCase = true;
+            } else {
+                std::cerr << "Warning: Unexpected data file format: " << fileName << std::endl;
+                result.unexpectedFiles.push_back(fileName.Data());
+                result.flags |= FLAG_UNEXPECTED_FILES;
+                continue; // Skip further processing for malformed names
+            }
+            
+            dataFiles.push_back(info);
+            
+            // DATA FILE CONTENT VALIDATION
+            std::ifstream f_data(fullFilePath.Data(), std::ios::binary | std::ios::ate);
+            if (!f_data.is_open()) {
+                std::cerr << "Error: Cannot open data file: " << fullFilePath << std::endl;
+                result.openErrorFiles.push_back(fileName.Data());
+                result.flags |= FLAG_FILE_OPEN;
+            } else {
+                // Check file size first (quick check)
+                std::streampos size = f_data.tellg();
+                f_data.close();
+                
+                if (size > 0) {
+                    result.nonEmptyDataCount++;
+                    // Perform detailed content validation
+                    if (CheckDataFileContent(fullFilePath.Data())) {
+                        result.validDataCount++;
+                    } else {
+                        std::cerr << "Error: Invalid content in data file: " << fullFilePath << std::endl;
+                        result.invalidFiles.push_back(fileName.Data());
+                        result.flags |= FLAG_DATA_INVALID;
+                    }
+                } else {
+                    std::cerr << "Warning: Empty data file: " << fullFilePath << std::endl;
+                    result.emptyFiles.push_back(fileName.Data());
+                    result.flags |= FLAG_DATA_EMPTY;
+                }
+            }
+        }
+        // TESTER FEB FILE PROCESSING
+        else if (fileName.BeginsWith("tester_febs_") && fileName.Contains("_arr_")) {
+            isExpectedFile = true;
+            
+            FileInfo info;
+            info.fullPath = fullFilePath;
+            info.fileName = fileName;
+            info.isSpecialCase = false;
+            
+            // Extract timestamp from FEB filename (format: tester_febs_*_arr_YYMMDD_HHMM*)
+            Ssiz_t arrPos = fileName.Index("_arr_");
+            if (arrPos != kNPOS && fileName.Length() >= arrPos + 5 + 11) {
+                info.dateTimePattern = fileName(arrPos + 5, 11); // Extract YYMMDD_HHMM
+            } else {
+                std::cerr << "Warning: Invalid FEB file format: " << fileName << std::endl;
+                result.unexpectedFiles.push_back(fileName.Data());
+                result.flags |= FLAG_UNEXPECTED_FILES;
+                continue;
+            }
+            
+            testerFiles.push_back(info);
+        }
+
+        // UNEXPECTED FILE HANDLING
+        if (!isExpectedFile) {
+            std::cerr << "Warning: Unexpected file found: " << fullFilePath << std::endl;
+            result.unexpectedFiles.push_back(fileName.Data());
+            result.flags |= FLAG_UNEXPECTED_FILES;
+        }
+    }
+
+    delete files; // Clean up directory listing
+
+    // ===================================================================
+    // DATA-TESTER FILE MATCHING
+    // ===================================================================
+    /* This complex matching handles two scenarios:
+     * 1. Normal case: Data file with timestamp matches tester file with same timestamp
+     * 2. Special case: Untimestamped data file matches with oldest available tester file
+     */
+    
+    // Sort tester files chronologically (oldest first)
+    std::sort(testerFiles.begin(), testerFiles.end(), [](const FileInfo& a, const FileInfo& b) {
+        return a.dateTimePattern < b.dateTimePattern;
+    });
+
+    // Track which tester files have been matched
+    std::vector<bool> matchedTesters(testerFiles.size(), false);
+    int specialCaseMatchIndex = -1;
+
+    for (auto& dataFile : dataFiles) {
+        bool foundMatch = false;
+        
+        // Special case handling (data file without timestamp)
+        if (dataFile.isSpecialCase) {
+            // Find the oldest unmatched tester file
+            for (size_t i = 0; i < testerFiles.size(); i++) {
+                if (!matchedTesters[i]) {
+                    matchedTesters[i] = true;
+                    foundMatch = true;
+                    specialCaseMatchIndex = i;
+                    std::cerr << "Info: Special case data file " << dataFile.fileName 
+                              << " matched with oldest available tester file " << testerFiles[i].fileName 
+                              << " (pattern: " << testerFiles[i].dateTimePattern << ")" << std::endl;
+                    break;
+                }
+            }
+        } else {
+            // Normal case - match by exact timestamp
+            for (size_t i = 0; i < testerFiles.size(); i++) {
+                if (!matchedTesters[i] && dataFile.dateTimePattern == testerFiles[i].dateTimePattern) {
+                    matchedTesters[i] = true;
+                    foundMatch = true;
+                    std::cerr << "Info: Data file " << dataFile.fileName 
+                              << " matched with tester file " << testerFiles[i].fileName 
+                              << " (pattern: " << dataFile.dateTimePattern << ")" << std::endl;
+                    break;
+                }
+            }
+        }
+        
+        // No match found for this data file
+        if (!foundMatch) {
+            std::cerr << "Error: No matching tester file found for data file: " 
+                      << dataFile.fileName;
+            if (!dataFile.isSpecialCase) {
+                std::cerr << " (pattern: " << dataFile.dateTimePattern << ")";
+            }
+            std::cerr << std::endl;
+            result.flags |= FLAG_NO_FEB_FILE;
+        }
+    }
+
+    // Final check if we have data files but no FEB files at all
+    if (dataFiles.size() > 0 && testerFiles.size() == 0) {
+        std::cerr << "Error: No FEB files found in directory" << std::endl;
+        result.flags |= FLAG_NO_FEB_FILE;
+    }
+
+    // ===================================================================
+    // REPORT GENERATION
+    // ===================================================================
+    std::cout << "\n===== Log Files Status =====" << std::endl;
+    std::cout << "Log file:         " << (result.logExists ? "FOUND" : "MISSING") 
+              << (result.flags & FLAG_FILE_OPEN ? " (OPEN ERROR)" : "") << std::endl;
+    std::cout << "Data files:       " << result.dataFileCount << " found | "
+              << (result.flags & FLAG_DATA_MISSING ? "NONE" : 
+                 (result.flags & FLAG_DATA_EMPTY) ? "SOME EMPTY" :
+                 (result.flags & FLAG_DATA_INVALID) ? "SOME INVALID" : "VALID") << std::endl;
+    std::cout << "Non-empty files:  " << result.nonEmptyDataCount << "/" << result.dataFileCount << std::endl;
+    std::cout << "Valid files:      " << result.validDataCount << "/" << result.dataFileCount << std::endl;
+    std::cout << "Tester FEB files: " << testerFiles.size() << " found | "
+              << (result.flags & FLAG_NO_FEB_FILE ? "MISSING MATCHES" : "ALL MATCHED") << std::endl;
+
+    if (!result.emptyFiles.empty()) {
+        std::cout << "\n===== Empty Data Files =====" << std::endl;
+        for (const auto& file : result.emptyFiles) {
+            std::cout << " - " << file << std::endl;
+        }
+    }
+
+    if (!result.invalidFiles.empty()) {
+        std::cout << "\n===== Invalid Data Files =====" << std::endl;
+        for (const auto& file : result.invalidFiles) {
+            std::cout << " - " << file << std::endl;
+        }
+    }
+
+    if (!result.openErrorFiles.empty()) {
+        std::cout << "\n===== File Open Errors =====" << std::endl;
+        for (const auto& file : result.openErrorFiles) {
+            std::cout << " - " << file << std::endl;
+        }
+    }
+
+    if (!result.unexpectedFiles.empty()) {
+        std::cout << "\n===== Unexpected Files =====" << std::endl;
+        for (const auto& file : result.unexpectedFiles) {
+            std::cout << " - " << file << std::endl;
+        }
+    }
+
+    std::cout << "\nSummary: ";
+    if (result.flags == 0) {
+        std::cout << "ALL CHECKS PASSED";
+    } else {
+        if (result.flags & FLAG_DIR_MISSING) std::cout << "[DIR MISSING] ";
+        if (result.flags & FLAG_LOG_MISSING) std::cout << "[LOG MISSING] ";
+        if (result.flags & FLAG_DATA_MISSING) std::cout << "[DATA MISSING] ";
+        if (result.flags & FLAG_NO_FEB_FILE) std::cout << "[NO FEB FILES] ";
+        if (result.flags & FLAG_FILE_OPEN) std::cout << "[FILE OPEN ERROR] ";
+        if (result.flags & FLAG_DATA_EMPTY) std::cout << "[DATA EMPTY] ";
+        if (result.flags & FLAG_DATA_INVALID) std::cout << "[DATA INVALID] ";
+        if (result.flags & FLAG_UNEXPECTED_FILES) std::cout << "[UNEXPECTED FILES]";
+    }
+    std::cout << std::endl;
+
+    return result;
+}
+
+/*
+ * CheckTrimFiles:
+ * Validates the trim adjustment files in the 'trim_files' subdirectory.
+ * Ensures proper count and naming convention of electron and hole trim files.
+ * 
+ * Parameters:
+ *   targetDir - Parent directory containing trim_files
+ * 
+ * Returns:
+ *   ValidationResult with trim file findings
+ * 
+ * Checks:
+ * 1. trim_files subdirectory existence
+ * 2. Exactly 8 electron files (*_elect.txt)
+ * 3. Exactly 8 hole files (*_holes.txt)
+ * 4. Proper HW index format (0-7) in filenames
+ * 5. No duplicate HW indices
+ * 6. File accessibility
+ * 7. No unexpected files in directory
+ */
+ValidationResult CheckTrimFiles(const char* targetDir) {
+    ValidationResult result;
+    TString currentDir = gSystem->pwd();
+    TString fullTargetPath = TString::Format("%s/%s", currentDir.Data(), targetDir);
+    TString trimDirPath = TString::Format("%s/%s/trim_files", currentDir.Data(), targetDir);
+
+    // PRIMARY CHECK: Verify existence of 'trim_files' directory
+    if (gSystem->AccessPathName(trimDirPath, kFileExists)) {
+        std::cerr << "\n===== CRITICAL ERROR =====" << std::endl;
+        std::cerr << "Directory 'trim_files' does not exist in target folder!" << std::endl;
+        std::cerr << "Target folder: " << fullTargetPath << std::endl;
+        std::cerr << "Expected path: " << trimDirPath << std::endl;
+        result.flags |= FLAG_TRIM_FOLDER_MISSING;
+        return result;
+    }
+
+    // DIRECTORY SCANNING INITIALIZATION
+    TList* files = GetDirectoryListing(trimDirPath);
+    if (!files) {
+        std::cerr << "Error: Could not read directory contents: " << trimDirPath << std::endl;
+        result.flags |= FLAG_DIR_ACCESS_TRIM;
+        return result;
+    }
+
+    // ===================================================================
+    // HW INDEX TRACKING SETUP
+    // ===================================================================
+    /* We need exactly 8 files each for electrons and holes (HW indices 0-7) */
+    std::set<int> foundElectronIndices;  // Tracks found electron HW indices
+    std::set<int> foundHoleIndices;      // Tracks found hole HW indices
+
+    // ===================================================================
+    // FILE PROCESSING LOOP
+    // ===================================================================
+    TSystemFile* file;
+    TIter next(files);
+    while ((file = (TSystemFile*)next())) {
+        TString fileName = file->GetName();
+
+        // Skip directories and special files
+        if (file->IsDirectory() || fileName == "." || fileName == "..") continue;
+        
+        TString fullFilePath = trimDirPath + "/" + fileName;
+
+        // =================================================================
+        // ELECTRON FILE PROCESSING
+        // =================================================================
+        if (fileName.EndsWith("_elect.txt")) {
+            // Extract HW index from filename (format: *_HW_X_SET_*_elect.txt)
+            Ssiz_t hwPos = fileName.Index("_HW_");
+            Ssiz_t setPos = fileName.Index("_SET_", hwPos+4);
+            
+            // Validate filename format
+            if (hwPos == -1 || setPos == -1 || setPos <= hwPos+4) {
+                std::cerr << "Error: Invalid electron file name format: " << fileName << std::endl;
+                result.invalidFiles.push_back(fileName.Data());
+                result.flags |= FLAG_DATA_INVALID;
+                continue;
+            }
+            
+            // Extract and validate HW index
+            TString indexStr = fileName(hwPos+4, setPos-(hwPos+4));
+            bool isNumber = true;
+            for (int i = 0; i < indexStr.Length(); i++) {
+                if (!isdigit(indexStr[i])) {
+                    isNumber = false;
+                    break;
+                }
+            }
+            
+            if (!isNumber) {
+                std::cerr << "Error: Invalid HW index in electron file: " << fileName << std::endl;
+                result.invalidFiles.push_back(fileName.Data());
+                result.flags |= FLAG_DATA_INVALID;
+                continue;
+            }
+            
+            int hwIndex = atoi(indexStr.Data());
+            // Validate HW index range (0-7)
+            if (hwIndex < 0 || hwIndex > 7) {
+                std::cerr << "Error: HW index out of range (0-7) in electron file: " << fileName << std::endl;
+                result.invalidFiles.push_back(fileName.Data());
+                result.flags |= FLAG_DATA_INVALID;
+                continue;
+            }
+            
+            // Check for duplicate indices
+            if (foundElectronIndices.find(hwIndex) != foundElectronIndices.end()) {
+                std::cerr << "Error: Duplicate HW index " << hwIndex << " in electron files" << std::endl;
+                result.invalidFiles.push_back(fileName.Data());
+                result.flags |= FLAG_DATA_INVALID;
+                continue;
+            }
+            
+            // Record valid file
+            foundElectronIndices.insert(hwIndex);
+            result.electronCount++;
+            
+            // Check file accessibility and content
+            std::ifstream f_test(fullFilePath.Data());
+            if (!f_test.is_open()) {
+                std::cerr << "Error: Cannot open electron file: " << fullFilePath << std::endl;
+                result.openErrorFiles.push_back(fileName.Data());
+                result.flags |= FLAG_FILE_OPEN_TRIM;
+            } else {
+                // Quick empty file check
+                f_test.seekg(0, std::ios::end);
+                if (f_test.tellg() == 0) {
+                    result.emptyFiles.push_back(fileName.Data());
+                }
+                f_test.close();
+            }
+        }
+        // =================================================================
+        // HOLE FILE PROCESSING (similar to electron files)
+        // =================================================================}
+         else if (fileName.EndsWith("_holes.txt")) {
+            // Extract HW index from filename (format: *_HW_X_SET_*_hole.txt)
+            Ssiz_t hwPos = fileName.Index("_HW_");
+            Ssiz_t setPos = fileName.Index("_SET_", hwPos+4);
+            
+            if (hwPos == -1 || setPos == -1 || setPos <= hwPos+4) {
+                std::cerr << "Error: Invalid hole file name format: " << fileName << std::endl;
+                result.invalidFiles.push_back(fileName.Data());
+                result.flags |= FLAG_DATA_INVALID;
+                continue; // Skip malformed filenames
+            }
+            
+            // Extract and validate HW index
+            TString indexStr = fileName(hwPos+4, setPos-(hwPos+4));
+            bool isNumber = true;
+            for (int i = 0; i < indexStr.Length(); i++) {
+                if (!isdigit(indexStr[i])) {
+                    isNumber = false;
+                    break;
+                }
+            }
+            
+            if (!isNumber) {
+                std::cerr << "Error: Invalid HW index in hole file: " << fileName << std::endl;
+                result.invalidFiles.push_back(fileName.Data());
+                result.flags |= FLAG_DATA_INVALID;
+                continue;
+            }
+            
+            int hwIndex = atoi(indexStr.Data());
+            // Validate HW index range (0-7)
+            if (hwIndex < 0 || hwIndex > 7) {
+                std::cerr << "Error: HW index out of range (0-7) in hole file: " << fileName << std::endl;
+                result.invalidFiles.push_back(fileName.Data());
+                result.flags |= FLAG_DATA_INVALID;
+                continue;
+            }
+            
+            // Check for duplicate indices
+            if (foundHoleIndices.find(hwIndex) != foundHoleIndices.end()) {
+                std::cerr << "Error: Duplicate HW index " << hwIndex << " in hole files" << std::endl;
+                result.invalidFiles.push_back(fileName.Data());
+                result.flags |= FLAG_DATA_INVALID;
+                continue;
+            }
+            
+            // Record valid file
+            foundHoleIndices.insert(hwIndex);
+            result.holeCount++;
+            
+            // Check file accessibility and content
+            std::ifstream f_test(fullFilePath.Data());
+            if (!f_test.is_open()) {
+                std::cerr << "Error: Cannot open hole file: " << fullFilePath << std::endl;
+                result.openErrorFiles.push_back(fileName.Data());
+                result.flags |= FLAG_FILE_OPEN_TRIM;
+            } else {
+                // Quick empty file check
+                f_test.seekg(0, std::ios::end);
+                if (f_test.tellg() == 0) {
+                    result.emptyFiles.push_back(fileName.Data());
+                }
+                f_test.close();
+            }
+        }
+        // =================================================================
+        // UNEXPECTED FILE HANDLING
+        // =================================================================
+        else {
+            std::cerr << "Warning: Unexpected file in trim_files: " << fullFilePath << std::endl;
+            result.unexpectedFiles.push_back(fileName.Data());
+            result.flags |= FLAG_UNEXPECTED_FILES_TRIM;
+        }
+    }
+
+    delete files; // Clean up directory listing
+
+    // ===================================================================
+    // FINAL COUNT VALIDATION
+    // ===================================================================
+    /* Verify we have exactly 8 files for each type with unique indices */
+    if (result.electronCount != 8) {
+        std::cerr << "Error: Incorrect number of electron files: " << result.electronCount << "/8" << std::endl;
+        result.flags |= FLAG_ELECTRON_COUNT_TRIM;
+    } else if (foundElectronIndices.size() != 8) {
+        std::cerr << "Error: Missing or duplicate HW indices in electron files" << std::endl;
+        result.flags |= FLAG_ELECTRON_COUNT_TRIM;
+    }
+    
+    if (result.holeCount != 8) {
+        std::cerr << "Error: Incorrect number of hole files: " << result.holeCount << "/8" << std::endl;
+        result.flags |= FLAG_HOLE_COUNT_TRIM;
+    } else if (foundHoleIndices.size() != 8) {
+        std::cerr << "Error: Missing or duplicate HW indices in hole files" << std::endl;
+        result.flags |= FLAG_HOLE_COUNT_TRIM;
+    }
+
+    // Generate detailed report
+    std::cout << "\n===== Trim Files Status =====" << std::endl;
+    std::cout << "Electron files: " << result.electronCount << "/8 | "
+              << ((result.flags & FLAG_ELECTRON_COUNT_TRIM) ? "FAIL" : "OK")
+              << (result.electronCount < 8 ? " (UNDER)" : (result.electronCount > 8 ? " (OVER)" : "")) << std::endl;
+    std::cout << "Hole files:     " << result.holeCount << "/8 | "
+              << ((result.flags & FLAG_HOLE_COUNT_TRIM) ? "FAIL" : "OK")
+              << (result.holeCount < 8 ? " (UNDER)" : (result.holeCount > 8 ? " (OVER)" : "")) << std::endl;
+    std::cout << "File name format: " << (result.invalidFiles.empty() ? "ALL VALID" : "ERRORS DETECTED") << std::endl;
+    std::cout << "File accessibility: " << (result.openErrorFiles.empty() ? "ALL OK" : "ERRORS") << std::endl;
+
+    if (!result.emptyFiles.empty()) {
+        std::cout << "\n===== Empty Files =====" << std::endl;
+        for (const auto& file : result.emptyFiles) {
+            std::cout << " - " << file << std::endl;
+        }
+    }
+
+    if (!result.invalidFiles.empty()) {
+        std::cout << "\n===== Invalid Files (Bad Name Format) =====" << std::endl;
+        for (const auto& file : result.invalidFiles) {
+            std::cout << " - " << file << std::endl;
+        }
+    }
+
+    if (!result.openErrorFiles.empty()) {
+        std::cout << "\n===== File Open Errors =====" << std::endl;
+        for (const auto& file : result.openErrorFiles) {
+            std::cout << " - " << file << std::endl;
+        }
+    }
+
+    if (!result.unexpectedFiles.empty()) {
+        std::cout << "\n===== Unexpected Files =====" << std::endl;
+        for (const auto& file : result.unexpectedFiles) {
+            std::cout << " - " << file << std::endl;
+        }
+    }
+
+    std::cout << "\nSummary: ";
+    if (result.flags == 0) {
+        std::cout << "ALL CHECKS PASSED";
+    } else {
+        if (result.flags & FLAG_TRIM_FOLDER_MISSING) std::cout << "[FOLDER MISSING] ";
+        if (result.flags & FLAG_DIR_ACCESS_TRIM) std::cout << "[DIR ACCESS ERROR] ";
+        if (result.flags & FLAG_ELECTRON_COUNT_TRIM) std::cout << "[ELECTRON COUNT] ";
+        if (result.flags & FLAG_HOLE_COUNT_TRIM) std::cout << "[HOLE COUNT] ";
+        if (result.flags & FLAG_FILE_OPEN_TRIM) std::cout << "[FILE OPEN ERROR] ";
+        if (result.flags & FLAG_DATA_INVALID) std::cout << "[INVALID FILENAME] ";
+        if (result.flags & FLAG_UNEXPECTED_FILES_TRIM) std::cout << "[UNEXPECTED FILES]";
+    }
+    std::cout << std::endl;
+
+    return result;
+}
+
+/*
+ * CheckPscanFiles:
+ * Validates the parameter scan (pscan) files in the 'pscan_files' subdirectory.
+ * This includes checking for required module files and per-HW electron/hole files.
+ * 
+ * Parameters:
+ *   targetDir - Parent directory containing pscan_files
+ * 
+ * Returns:
+ *   ValidationResult with pscan file findings
+ * 
+ * Checks:
+ * 1. pscan_files subdirectory existence
+ * 2. Module test files (root/txt/pdf)
+ * 3. Exactly 8 electron text files (*_elect.txt)
+ * 4. Exactly 8 hole text files (*_holes.txt) 
+ * 5. Exactly 8 electron root files (*_elect.root)
+ * 6. Exactly 8 hole root files (*_holes.root)
+ * 7. File accessibility and validity
+ * 8. No unexpected files in directory
+ */
+ValidationResult CheckPscanFiles(const char* targetDir) {
+    ValidationResult result;
+    TString currentDir = gSystem->pwd();
+    TString pscanDirPath = TString::Format("%s/%s/pscan_files", currentDir.Data(), targetDir);
+
+    // PRIMARY CHECK: Verify existence of the required 'pscan_files' subdirectory */
+    if (gSystem->AccessPathName(pscanDirPath, kFileExists)) {
+        std::cerr << "\n===== CRITICAL ERROR =====" << std::endl;
+        std::cerr << "Directory 'pscan_files' does not exist!" << std::endl;
+        std::cerr << "Expected path: " << pscanDirPath << std::endl;
+        result.flags |= FLAG_PSCAN_FOLDER_MISSING;
+        return result; // Cannot proceed without this directory
+    }
+
+    // ===================================================================
+    // MODULE TEST FILES VALIDATION
+    // ===================================================================
+    /* Check required module-level files:
+     * 1. module_test_<dir>.root - ROOT format results
+     * 2. module_test_<dir>.txt  - Text summary
+     * 3. module_test_<dir>.pdf  - Report PDF
+     */
+    TString moduleRoot = TString::Format("%s/module_test_%s.root", pscanDirPath.Data(), targetDir);
+    TString moduleTxt = TString::Format("%s/module_test_%s.txt", pscanDirPath.Data(), targetDir);
+    TString modulePdf = TString::Format("%s/module_test_%s.pdf", pscanDirPath.Data(), targetDir);
+
+    // Check module ROOT file
+    if (gSystem->AccessPathName(moduleRoot, kFileExists)) {
+        std::cerr << "Error: Module test root file does not exist: " << moduleRoot << std::endl;
+        result.moduleErrorFiles.push_back(gSystem->BaseName(moduleRoot.Data()));
+        result.flags |= FLAG_MODULE_ROOT;
+    } else {
+        // Verify ROOT file can be opened and is valid
+        TFile* f_root = TFile::Open(moduleRoot, "READ");
+        if (!f_root || f_root->IsZombie()) {
+            std::cerr << "Error: Cannot open module test root file: " << moduleRoot << std::endl;
+            result.moduleErrorFiles.push_back(gSystem->BaseName(moduleRoot.Data()));
+            result.flags |= FLAG_MODULE_ROOT;
+        }
+        if (f_root) f_root->Close();
+    }
+
+    // Check module TXT file
+    if (gSystem->AccessPathName(moduleTxt, kFileExists)) {
+        std::cerr << "Error: Module test txt file does not exist: " << moduleTxt << std::endl;
+        result.moduleErrorFiles.push_back(gSystem->BaseName(moduleTxt.Data()));
+        result.flags |= FLAG_MODULE_TXT;
+    } else {
+        std::ifstream f_txt(moduleTxt.Data());
+        if (!f_txt.is_open()) {
+            std::cerr << "Error: Cannot open module test txt file: " << moduleTxt << std::endl;
+            result.moduleErrorFiles.push_back(gSystem->BaseName(moduleTxt.Data()));
+            result.flags |= FLAG_MODULE_TXT;
+        } else {
+            // Check if file is empty
+            f_txt.seekg(0, std::ios::end);
+            if (f_txt.tellg() == 0) {
+                result.emptyFiles.push_back(gSystem->BaseName(moduleTxt.Data()));
+            }
+            f_txt.close();
+        }
+    }
+
+    // Check module PDF file (existence only)
+    if (gSystem->AccessPathName(modulePdf, kFileExists)) {
+        std::cerr << "Error: Module test pdf file does not exist: " << modulePdf << std::endl;
+        result.moduleErrorFiles.push_back(gSystem->BaseName(modulePdf.Data()));
+        result.flags |= FLAG_MODULE_PDF;
+    }
+
+    // ===================================================================
+    // PER-HW FILES VALIDATION
+    // ===================================================================
+    TList* files = GetDirectoryListing(pscanDirPath);
+    if (!files) {
+        std::cerr << "Error: Could not read directory contents: " << pscanDirPath << std::endl;
+        result.flags |= FLAG_DIR_ACCESS_PSCAN;
+        return result;
+    }
+
+    // List of acceptable auxiliary files that aren't per-HW files
+    std::vector<std::string> acceptableAuxFiles = {
+        "module_test_SETUP.root",
+        "module_test_SETUP.txt",
+        "module_test_SETUP.pdf"
+    };
+
+    TSystemFile* file;
+    TIter next(files);
+    while ((file = (TSystemFile*)next())) {
+        TString fileName = file->GetName();
+        if (file->IsDirectory() || fileName == "." || fileName == "..") continue;
+        
+        TString fullFilePath = pscanDirPath + "/" + fileName;
+        bool isExpected = false;
+
+        // =================================================================
+        // ELECTRON TEXT FILES PROCESSING
+        // =================================================================
+        if (fileName.EndsWith("_elect.txt")) {
+            result.electronTxtCount++;
+            isExpected = true;
+
+            // Check file accessibility and content
+            std::ifstream f_test(fullFilePath.Data());
+            if (!f_test.is_open()) {
+                std::cerr << "Error: Cannot open electron txt file: " << fullFilePath << std::endl;
+                result.openErrorFiles.push_back(fileName.Data());
+                result.flags |= FLAG_FILE_OPEN_PSCAN;
+            } else {
+                // Check if file is empty
+                f_test.seekg(0, std::ios::end);
+                if (f_test.tellg() == 0) {
+                    result.emptyFiles.push_back(fileName.Data());
+                }
+                f_test.close();
+            }
+        }
+
+        // =================================================================
+        // HOLE TEXT FILES PROCESSING
+        // =================================================================
+        else if (fileName.EndsWith("_holes.txt")) {
+            result.holeTxtCount++;
+            isExpected = true;
+
+            // Check file accessibility and content
+            std::ifstream f_test(fullFilePath.Data());
+            if (!f_test.is_open()) {
+                std::cerr << "Error: Cannot open hole txt file: " << fullFilePath << std::endl;
+                result.openErrorFiles.push_back(fileName.Data());
+                result.flags |= FLAG_FILE_OPEN_PSCAN;
+            } else {
+                // Check if file is empty
+                f_test.seekg(0, std::ios::end);
+                if (f_test.tellg() == 0) {
+                    result.emptyFiles.push_back(fileName.Data());
+                }
+                f_test.close();
+            }
+        }
+
+        // =================================================================
+        // ELECTRON ROOT FILES PROCESSING
+        // =================================================================
+        else if (fileName.EndsWith("_elect.root")) {
+            result.electronRootCount++;
+            isExpected = true;
+
+            // Validate ROOT file can be opened
+            TFile* rootFile = TFile::Open(fullFilePath, "READ");
+            if (!rootFile || rootFile->IsZombie()) {
+                std::cerr << "Error: Cannot open electron root file: " << fullFilePath << std::endl;
+                result.openErrorFiles.push_back(fileName.Data());
+                result.flags |= FLAG_FILE_OPEN_PSCAN;
+            }
+            if (rootFile) rootFile->Close();
+        }
+        
+        // =================================================================
+        // HOLE ROOT FILES PROCESSING
+        // =================================================================
+        else if (fileName.EndsWith("_holes.root")) {
+            result.holeRootCount++;
+            isExpected = true;
+
+            // Validate ROOT file can be opened
+            TFile* rootFile = TFile::Open(fullFilePath, "READ");
+            if (!rootFile || rootFile->IsZombie()) {
+                std::cerr << "Error: Cannot open hole root file: " << fullFilePath << std::endl;
+                result.openErrorFiles.push_back(fileName.Data());
+                result.flags |= FLAG_FILE_OPEN_PSCAN;
+            }
+            if (rootFile) rootFile->Close();
+        }
+
+        // =================================================================
+        // MODULE/ACCEPTABLE AUX FILES CHECK
+        // =================================================================
+        else {
+            // Check if it's a module file or acceptable aux file
+            TString modulePrefix = TString::Format("module_test_%s", targetDir);
+            if (fileName.BeginsWith(modulePrefix) && 
+                (fileName.EndsWith(".root") || fileName.EndsWith(".txt") || fileName.EndsWith(".pdf"))) {
+                isExpected = true;
+            } else {
+                // Check against acceptable auxiliary files
+                for (const auto& auxFile : acceptableAuxFiles) {
+                    if (fileName == auxFile) {
+                        isExpected = true;
+                        break;
+                    }
+                }
+            }
+        }
+
+        // =================================================================
+        // UNEXPECTED FILES HANDLING
+        // =================================================================
+        if (!isExpected) {
+            std::cerr << "Warning: Unexpected file in pscan_files: " << fullFilePath << std::endl;
+            result.unexpectedFiles.push_back(fileName.Data());
+            result.flags |= FLAG_UNEXPECTED_FILES_PSCAN;
+        }
+    }
+
+    delete files; // Clean up directory listing
+
+    // ===================================================================
+    // FINAL COUNT VALIDATION
+    // ===================================================================
+    /* Verify we have exactly 8 files of each required type */
+    if (result.electronTxtCount != 8) {
+        std::cerr << "Error: Incorrect number of electron txt files: " << result.electronTxtCount << "/8" << std::endl;
+        result.flags |= FLAG_ELECTRON_TXT;
+    }
+    if (result.holeTxtCount != 8) {
+        std::cerr << "Error: Incorrect number of hole txt files: " << result.holeTxtCount << "/8" << std::endl;
+        result.flags |= FLAG_HOLE_TXT;
+    }
+    if (result.electronRootCount != 8) {
+        std::cerr << "Error: Incorrect number of electron root files: " << result.electronRootCount << "/8" << std::endl;
+        result.flags |= FLAG_ELECTRON_ROOT;
+    }
+    if (result.holeRootCount != 8) {
+        std::cerr << "Error: Incorrect number of hole root files: " << result.holeRootCount << "/8" << std::endl;
+        result.flags |= FLAG_HOLE_ROOT;
+    }
+
+    // Generate detailed report
+    std::cout << "\n===== Pscan Files Status =====" << std::endl;
+    std::cout << "Electron text files: " << result.electronTxtCount << "/8 | "
+              << ((result.flags & FLAG_ELECTRON_TXT) ? "FAIL" : "OK") 
+              << (result.electronTxtCount < 8 ? " (UNDER)" : (result.electronTxtCount > 8 ? " (OVER)" : "")) << std::endl;
+    std::cout << "Hole text files:     " << result.holeTxtCount << "/8 | "
+              << ((result.flags & FLAG_HOLE_TXT) ? "FAIL" : "OK")
+              << (result.holeTxtCount < 8 ? " (UNDER)" : (result.holeTxtCount > 8 ? " (OVER)" : "")) << std::endl;
+    std::cout << "Electron ROOT files: " << result.electronRootCount << "/8 | "
+              << ((result.flags & FLAG_ELECTRON_ROOT) ? "FAIL" : "OK")
+              << (result.electronRootCount < 8 ? " (UNDER)" : (result.electronRootCount > 8 ? " (OVER)" : "")) << std::endl;
+    std::cout << "Hole ROOT files:     " << result.holeRootCount << "/8 | "
+              << ((result.flags & FLAG_HOLE_ROOT) ? "FAIL" : "OK")
+              << (result.holeRootCount < 8 ? " (UNDER)" : (result.holeRootCount > 8 ? " (OVER)" : "")) << std::endl;
+    std::cout << "Module test root:  " << (result.flags & FLAG_MODULE_ROOT ? "ERROR" : "OK") << std::endl;
+    std::cout << "Module test txt:   " << (result.flags & FLAG_MODULE_TXT ? "ERROR" : "OK") << std::endl;
+    std::cout << "Module test pdf:   " << (result.flags & FLAG_MODULE_PDF ? "MISSING" : "OK") << std::endl;
+    std::cout << "File accessibility:    " << (result.openErrorFiles.empty() ? "ALL OK" : "ERRORS DETECTED") << std::endl;
+
+    if (!result.emptyFiles.empty()) {
+        std::cout << "\n===== Empty Files =====" << std::endl;
+        for (const auto& file : result.emptyFiles) {
+            std::cout << " - " << file << std::endl;
+        }
+    }
+
+    if (!result.moduleErrorFiles.empty()) {
+        std::cout << "\n===== Module Test Errors =====" << std::endl;
+        for (const auto& file : result.moduleErrorFiles) {
+            std::cout << " - " << file << std::endl;
+        }
+    }
+
+    if (!result.openErrorFiles.empty()) {
+        std::cout << "\n===== File Open Errors =====" << std::endl;
+        for (const auto& file : result.openErrorFiles) {
+            std::cout << " - " << file << std::endl;
+        }
+    }
+
+    if (!result.unexpectedFiles.empty()) {
+        std::cout << "\n===== Unexpected Files =====" << std::endl;
+        for (const auto& file : result.unexpectedFiles) {
+            std::cout << " - " << file << std::endl;
+        }
+    }
+
+    std::cout << "\nSummary: ";
+    if (result.flags == 0) {
+        std::cout << "ALL CHECKS PASSED";
+    } else {
+        if (result.flags & FLAG_PSCAN_FOLDER_MISSING) std::cout << "[FOLDER MISSING] ";
+        if (result.flags & FLAG_DIR_ACCESS_PSCAN) std::cout << "[DIR ACCESS ERROR] ";
+        if (result.flags & FLAG_ELECTRON_TXT) std::cout << "[ELECTRON TXT COUNT] ";
+        if (result.flags & FLAG_HOLE_TXT) std::cout << "[HOLE TXT COUNT] ";
+        if (result.flags & FLAG_ELECTRON_ROOT) std::cout << "[ELECTRON ROOT COUNT] ";
+        if (result.flags & FLAG_HOLE_ROOT) std::cout << "[HOLE ROOT COUNT] ";
+        if (result.flags & FLAG_FILE_OPEN_PSCAN) std::cout << "[FILE OPEN ERROR] ";
+        if (result.flags & FLAG_MODULE_ROOT) std::cout << "[MODULE ROOT ERROR] ";
+        if (result.flags & FLAG_MODULE_TXT) std::cout << "[MODULE TXT ERROR] ";
+        if (result.flags & FLAG_MODULE_PDF) std::cout << "[MODULE PDF MISSING] ";
+        if (result.flags & FLAG_UNEXPECTED_FILES_PSCAN) std::cout << "[UNEXPECTED FILES]";
+    }
+    std::cout << std::endl;
+
+    return result;
+}
+
+/*
+ * CheckConnFiles:
+ * Validates connection test files in the 'conn_check_files' subdirectory.
+ * Ensures proper count and accessibility of electron and hole connection files.
+ * 
+ * Parameters:
+ *   targetDir - Parent directory containing conn_check_files
+ * 
+ * Returns:
+ *   ValidationResult with connection file findings
+ * 
+ * Checks:
+ * 1. conn_check_files subdirectory existence
+ * 2. Exactly 8 electron files (*_elect.txt)
+ * 3. Exactly 8 hole files (*_holes.txt)
+ * 4. File accessibility
+ * 5. No unexpected files in directory
+ */
+ValidationResult CheckConnFiles(const char* targetDir) {
+    ValidationResult result;
+    TString currentDir = gSystem->pwd();
+    TString fullTargetPath = TString::Format("%s/%s", currentDir.Data(), targetDir);
+    TString connDirPath = TString::Format("%s/%s/conn_check_files", currentDir.Data(), targetDir);
+
+    // PRIMARY CHECK: Verify existence of the required 'conn_check_files' subdirectory */
+    if (gSystem->AccessPathName(connDirPath, kFileExists)) {
+        std::cerr << "\n===== CRITICAL ERROR =====" << std::endl;
+        std::cerr << "Directory 'conn_check_files' does not exist!" << std::endl;
+        std::cerr << "Target folder: " << fullTargetPath << std::endl;
+        std::cerr << "Expected path: " << connDirPath << std::endl;
+        result.flags |= FLAG_CONN_FOLDER_MISSING;
+        return result; // Cannot proceed without this directory
+    }
+
+    // ===================================================================
+    // DIRECTORY SCANNING INITIALIZATION
+    // ===================================================================
+    TList* files = GetDirectoryListing(connDirPath);
+    if (!files) {
+        std::cerr << "Error: Could not read directory contents: " << connDirPath << std::endl;
+        result.flags |= FLAG_DIR_ACCESS;
+        return result;
+    }
+
+    // ===================================================================
+    // FILE PROCESSING LOOP
+    // ===================================================================
+    TSystemFile* file;
+    TIter next(files);
+    while ((file = (TSystemFile*)next())) {
+        TString fileName = file->GetName();
+
+        // Skip directories and special files
+        if (file->IsDirectory() || fileName == "." || fileName == "..") continue;
+        
+        TString fullFilePath = connDirPath + "/" + fileName;
+
+        // =================================================================
+        // ELECTRON FILE PROCESSING
+        // =================================================================
+        if (fileName.EndsWith("_elect.txt")) {
+            result.electronCount++;
+
+            // Check file accessibility
+            std::ifstream f_test(fullFilePath.Data());
+            if (!f_test.is_open()) {
+                std::cerr << "Error: Cannot open electron file: " << fullFilePath << std::endl;
+                result.openErrorFiles.push_back(fileName.Data());
+                result.flags |= FLAG_FILE_OPEN_CONN;
+            } else {
+                // Check if file is empty
+                f_test.seekg(0, std::ios::end);
+                if (f_test.tellg() == 0) {
+                    result.emptyFiles.push_back(fileName.Data());
+                }
+                f_test.close();
+            }
+        }
+
+        // =================================================================
+        // HOLE FILE PROCESSING
+        // =================================================================
+        else if (fileName.EndsWith("_holes.txt")) {
+            result.holeCount++;
+
+            // Check file accessibility
+            std::ifstream f_test(fullFilePath.Data());
+            if (!f_test.is_open()) {
+                std::cerr << "Error: Cannot open hole file: " << fullFilePath << std::endl;
+                result.openErrorFiles.push_back(fileName.Data());
+                result.flags |= FLAG_FILE_OPEN_CONN;
+            } else {
+                // Check if file is empty
+                f_test.seekg(0, std::ios::end);
+                if (f_test.tellg() == 0) {
+                    result.emptyFiles.push_back(fileName.Data());
+                }
+                f_test.close();
+            }
+        }
+
+        // =================================================================
+        // UNEXPECTED FILE HANDLING
+        // =================================================================
+        else {
+            std::cerr << "Warning: Unexpected file in conn_check_files: " << fullFilePath << std::endl;
+            result.unexpectedFiles.push_back(fileName.Data());
+            result.flags |= FLAG_UNEXPECTED_FILES_CONN;
+        }
+    }
+
+    delete files; // Clean up directory listing
+
+    // ===================================================================
+    // FINAL COUNT VALIDATION
+    // ===================================================================
+    /* Verify we have exactly 8 files for each type */
+    if (result.electronCount != 8) {
+        std::cerr << "Error: Incorrect number of electron files: " << result.electronCount << "/8" << std::endl;
+        result.flags |= FLAG_ELECTRON_COUNT;
+    }
+    if (result.holeCount != 8) {
+        std::cerr << "Error: Incorrect number of hole files: " << result.holeCount << "/8" << std::endl;
+        result.flags |= FLAG_HOLE_COUNT;
+    }
+
+    // Generate detailed report
+    std::cout << "\n===== Connection Files Status =====" << std::endl;
+    std::cout << "Electron files: " << result.electronCount << "/8 | "
+              << ((result.flags & FLAG_ELECTRON_COUNT) ? "FAIL" : "OK") 
+              << (result.electronCount < 8 ? " (UNDER)" : (result.electronCount > 8 ? " (OVER)" : "")) << std::endl;
+    std::cout << "Hole files:     " << result.holeCount << "/8 | "
+              << ((result.flags & FLAG_HOLE_COUNT) ? "FAIL" : "OK")
+              << (result.holeCount < 8 ? " (UNDER)" : (result.holeCount > 8 ? " (OVER)" : "")) << std::endl;
+    std::cout << "File accessibility: " << (result.openErrorFiles.empty() ? "ALL OK" : "ERRORS DETECTED") << std::endl;
+
+    if (!result.emptyFiles.empty()) {
+        std::cout << "\n===== Empty Files =====" << std::endl;
+        for (const auto& file : result.emptyFiles) {
+            std::cout << " - " << file << std::endl;
+        }
+    }
+
+    if (!result.openErrorFiles.empty()) {
+        std::cout << "\n===== File Open Errors =====" << std::endl;
+        for (const auto& file : result.openErrorFiles) {
+            std::cout << " - " << file << std::endl;
+        }
+    }
+
+    if (!result.unexpectedFiles.empty()) {
+        std::cout << "\n===== Unexpected Files =====" << std::endl;
+        for (const auto& file : result.unexpectedFiles) {
+            std::cout << " - " << file << std::endl;
+        }
+    }
+
+    std::cout << "\nSummary: ";
+    if (result.flags == 0) {
+        std::cout << "ALL CHECKS PASSED";
+    } else {
+        if (result.flags & FLAG_CONN_FOLDER_MISSING) std::cout << "[FOLDER MISSING] ";
+        if (result.flags & FLAG_DIR_ACCESS) std::cout << "[DIR ACCESS ERROR] ";
+        if (result.flags & FLAG_ELECTRON_COUNT) std::cout << "[ELECTRON COUNT] ";
+        if (result.flags & FLAG_HOLE_COUNT) std::cout << "[HOLE COUNT] ";
+        if (result.flags & FLAG_FILE_OPEN_CONN) std::cout << "[FILE OPEN ERROR] ";
+        if (result.flags & FLAG_UNEXPECTED_FILES_CONN) std::cout << "[UNEXPECTED FILES]";
+    }
+    std::cout << std::endl;
+
+    return result;
+}
+
+// ===================================================================
+// Reporting Functions
+// ===================================================================
+
+/*
+ * GenerateReportPage:
+ * Creates a detailed validation report for a single test directory by combining results
+ * from all validation checks (log, trim, pscan, and connection files).
+ * 
+ * Parameters:
+ *   dirName - Name of the directory being validated
+ * 
+ * Effects:
+ * - Runs all four validation functions
+ * - Determines overall directory status
+ * - Updates global counters
+ * - Adds formatted report to gState.reportPages
+ */
+void GenerateReportPage(const TString& dirName) {
+    std::stringstream report; // String stream to build the report
+    
+    // ===================================================================
+    // REPORT HEADER
+    // ===================================================================
+    report << "====================================================" << std::endl;
+    report << "VALIDATION REPORT FOR: " << dirName << std::endl;
+    report << "====================================================" << std::endl;
+    
+    // ===================================================================
+    // RUN ALL VALIDATIONS
+    // ===================================================================
+    /* Execute all four validation functions for this directory */
+    ValidationResult logResult = CheckLogFiles(dirName.Data());
+    ValidationResult trimResult = CheckTrimFiles(dirName.Data());
+    ValidationResult pscanResult = CheckPscanFiles(dirName.Data());
+    ValidationResult connResult = CheckConnFiles(dirName.Data());
+    
+    // ===================================================================
+    // DETERMINE OVERALL STATUS
+    // ===================================================================
+    /* Status hierarchy: FAILED > PASSED_WITH_ISSUES > PASSED */
+    int dirStatus = STATUS_PASSED;
+    std::string statusStr = "PASSED";
+    
+    // Check for critical failures first
+    if (logResult.flags & (FLAG_DIR_MISSING | FLAG_LOG_MISSING | FLAG_DATA_MISSING | FLAG_NO_FEB_FILE | FLAG_FILE_OPEN | FLAG_DATA_INVALID) ||
+        trimResult.flags & (FLAG_TRIM_FOLDER_MISSING | FLAG_DIR_ACCESS_TRIM | FLAG_FILE_OPEN_TRIM | FLAG_ELECTRON_COUNT_TRIM | FLAG_HOLE_COUNT_TRIM) ||
+        pscanResult.flags & (FLAG_PSCAN_FOLDER_MISSING | FLAG_DIR_ACCESS_PSCAN | FLAG_FILE_OPEN_PSCAN | FLAG_ELECTRON_TXT | FLAG_HOLE_TXT | FLAG_ELECTRON_ROOT | FLAG_HOLE_ROOT | FLAG_MODULE_ROOT | FLAG_MODULE_TXT | FLAG_MODULE_PDF) ||
+        connResult.flags & (FLAG_CONN_FOLDER_MISSING | FLAG_DIR_ACCESS | FLAG_FILE_OPEN_CONN | FLAG_ELECTRON_COUNT | FLAG_HOLE_COUNT)) {
+        dirStatus = STATUS_FAILED;
+        statusStr = "FAILED";
+    }
+    // Check for non-critical issues (only empty/unexpected files)
+    else if (logResult.flags & (FLAG_DATA_EMPTY | FLAG_UNEXPECTED_FILES) ||
+             pscanResult.flags & (FLAG_UNEXPECTED_FILES_PSCAN)) {
+        dirStatus = STATUS_PASSED_WITH_ISSUES;
+        statusStr = "PASSED WITH ISSUES";
+    }
+    
+    // ===================================================================
+    // UPDATE GLOBAL COUNTERS
+    // ===================================================================
+    switch (dirStatus) {
+        case STATUS_PASSED:
+            gState.passedDirs++;
+            break;
+        case STATUS_PASSED_WITH_ISSUES:
+            gState.passedWithIssuesDirs++;
+            break;
+        case STATUS_FAILED:
+            gState.failedDirs++;
+            break;
+    }
+    
+    // ===================================================================
+    // REPORT GENERATION
+    // ===================================================================
+    
+    // 1. STATUS HEADER
+    report << "STATUS: " << statusStr << std::endl;
+    
+    // 2. LOG FILES SECTION
+    report << "\n[LOG FILES]" << std::endl;
+    report << "Data files: " << logResult.dataFileCount << " found | " 
+           << (logResult.flags & FLAG_DATA_MISSING ? "NONE" : 
+              (logResult.flags & FLAG_DATA_EMPTY) ? "SOME EMPTY" :
+              (logResult.flags & FLAG_DATA_INVALID) ? "SOME INVALID" : "VALID") << std::endl;
+    report << "Non-empty files: " << logResult.nonEmptyDataCount << "/" << logResult.dataFileCount << std::endl;
+    report << "Valid files: " << logResult.validDataCount << "/" << logResult.dataFileCount << std::endl;
+    report << "Tester FEB files: " << (logResult.foundFebFile ? "FOUND" : "NONE") << std::endl;
+    report << "Log file: " << (logResult.logExists ? "FOUND" : "MISSING") << std::endl;
+    
+    // 2a. Empty log files
+    if (!logResult.emptyFiles.empty()) {
+        report << "\nEmpty log data files:" << std::endl;
+        for (const auto& file : logResult.emptyFiles) {
+            report << " - " << file << std::endl;
+        }
+    }
+    
+    // 2b. Invalid log files
+    if (!logResult.invalidFiles.empty()) {
+        report << "\nInvalid log data files:" << std::endl;
+        for (const auto& file : logResult.invalidFiles) {
+            report << " - " << file << std::endl;
+        }
+    }
+    
+    // 3. TRIM FILES SECTION
+    report << "\n[TRIM FILES]" << std::endl;
+    report << "Electron files: " << trimResult.electronCount << "/8" << std::endl;
+    report << "Hole files: " << trimResult.holeCount << "/8" << std::endl;
+    
+    // 3a. Empty trim files
+    if (!trimResult.emptyFiles.empty()) {
+        report << "\nEmpty trim files:" << std::endl;
+        for (const auto& file : trimResult.emptyFiles) {
+            report << " - " << file << std::endl;
+        }
+    }
+    
+    // 4. PSCAN FILES SECTION
+    report << "\n[PSCAN FILES]" << std::endl;
+    report << "Electron text: " << pscanResult.electronTxtCount << "/8" << std::endl;
+    report << "Hole text: " << pscanResult.holeTxtCount << "/8" << std::endl;
+    report << "Electron root: " << pscanResult.electronRootCount << "/8" << std::endl;
+    report << "Hole root: " << pscanResult.holeRootCount << "/8" << std::endl;
+    report << "Module files: " << (pscanResult.flags & (FLAG_MODULE_ROOT|FLAG_MODULE_TXT|FLAG_MODULE_PDF) ? "ERROR" : "OK") << std::endl;
+    
+    // 4a. Empty pscan files
+    if (!pscanResult.emptyFiles.empty()) {
+        report << "\nEmpty pscan files:" << std::endl;
+        for (const auto& file : pscanResult.emptyFiles) {
+            report << " - " << file << std::endl;
+        }
+    }
+    
+    // 4b. Module file errors
+    if (!pscanResult.moduleErrorFiles.empty()) {
+        report << "\nModule test file errors:" << std::endl;
+        for (const auto& file : pscanResult.moduleErrorFiles) {
+            report << " - " << file << std::endl;
+        }
+    }
+    
+    // 5. CONNECTION FILES SECTION
+    report << "\n[CONNECTION FILES]" << std::endl;
+    report << "Electron files: " << connResult.electronCount << "/8" << std::endl;
+    report << "Hole files: " << connResult.holeCount << "/8" << std::endl;
+    
+    if (!connResult.emptyFiles.empty()) {
+        report << "\nEmpty connection files:" << std::endl;
+        for (const auto& file : connResult.emptyFiles) {
+            report << " - " << file << std::endl;
+        }
+    }
+    
+    // ===================================================================
+    // ERROR SUMMARY SECTION
+    // ===================================================================
+    
+    // 6. FILE OPEN ERRORS (combined from all validations)
+    if (!logResult.openErrorFiles.empty() || !trimResult.openErrorFiles.empty() ||
+        !pscanResult.openErrorFiles.empty() || !connResult.openErrorFiles.empty()) {
+        report << "\n[FILE OPEN ERRORS]" << std::endl;
+        
+        if (!logResult.openErrorFiles.empty()) {
+            report << "Log file errors:" << std::endl;
+            for (const auto& file : logResult.openErrorFiles) report << "  - " << file << std::endl;
+        }
+        if (!trimResult.openErrorFiles.empty()) {
+            report << "Trim file errors:" << std::endl;
+            for (const auto& file : trimResult.openErrorFiles) report << "  - " << file << std::endl;
+        }
+        if (!pscanResult.openErrorFiles.empty()) {
+            report << "Pscan file errors:" << std::endl;
+            for (const auto& file : pscanResult.openErrorFiles) report << "  - " << file << std::endl;
+        }
+        if (!connResult.openErrorFiles.empty()) {
+            report << "Connection file errors:" << std::endl;
+            for (const auto& file : connResult.openErrorFiles) report << "  - " << file << std::endl;
+        }
+    }
+    
+    // 7. UNEXPECTED FILES (combined from all validations)
+    if (!logResult.unexpectedFiles.empty() || !trimResult.unexpectedFiles.empty() ||
+        !pscanResult.unexpectedFiles.empty() || !connResult.unexpectedFiles.empty()) {
+        report << "\n[UNEXPECTED FILES]" << std::endl;
+        
+        if (!logResult.unexpectedFiles.empty()) {
+            report << "Log directory unexpected files:" << std::endl;
+            for (const auto& file : logResult.unexpectedFiles) report << "  - " << file << std::endl;
+        }
+        if (!trimResult.unexpectedFiles.empty()) {
+            report << "Trim directory unexpected files:" << std::endl;
+            for (const auto& file : trimResult.unexpectedFiles) report << "  - " << file << std::endl;
+        }
+        if (!pscanResult.unexpectedFiles.empty()) {
+            report << "Pscan directory unexpected files:" << std::endl;
+            for (const auto& file : pscanResult.unexpectedFiles) report << "  - " << file << std::endl;
+        }
+        if (!connResult.unexpectedFiles.empty()) {
+            report << "Connection directory unexpected files:" << std::endl;
+            for (const auto& file : connResult.unexpectedFiles) report << "  - " << file << std::endl;
+        }
+    }
+    
+    // ===================================================================
+    // STORE FINAL REPORT
+    // ===================================================================
+    gState.reportPages.push_back(report.str());
+}
+
+/*
+ * SaveTxtReport:
+ * Generates and saves a complete text report containing all validation results
+ * to a specified file. Includes both individual directory reports and global summary.
+ *
+ * Parameters:
+ *   filename - Full path of the output text file to create/overwrite
+ *
+ * Operation:
+ * 1. Creates/overwrites the specified text file
+ * 2. Writes a standardized report header with metadata
+ * 3. Outputs all individual directory reports
+ * 4. Appends the global summary statistics
+ * 5. Closes the file with proper error handling
+ *
+ * Output Format:
+ * - Plain ASCII text with clear section headers
+ * - Fixed-width formatting for alignment
+ * - Human-readable status indicators
+ */
+void SaveTxtReport(const TString& filename) {
+    // Attempt to open the output file
+    std::ofstream out(filename.Data());
+    
+    // ===================================================================
+    // FILE OPENING VALIDATION
+    // ===================================================================
+    if (!out.is_open()) {
+        std::cerr << "Error: Could not open report file for writing: " << filename << std::endl;
+        return;
+    }
+
+    // ===================================================================
+    // REPORT HEADER SECTION
+    // ===================================================================
+    /* Standardized header with metadata */
+    out << "=======================================================\n";
+    out << "      EXORCISM VALIDATION REPORT - TEXT VERSION\n";
+    out << "=======================================================\n\n";
+    
+    // System and timing information
+    out << "Ladder: " << gState.currentLadder << "\n";
+    out << "Report generated: " << __DATE__ << " " << __TIME__ << "\n";
+    out << "Total directories processed: " 
+        << (gState.passedDirs + gState.passedWithIssuesDirs + gState.failedDirs) << "\n";
+    out << "-------------------------------------------------------\n\n";
+
+    // ===================================================================
+    // INDIVIDUAL DIRECTORY REPORTS
+    // ===================================================================
+    /* Write each directory's report in sequence */
+    for (size_t i = 0; i < gState.reportPages.size(); i++) {
+        // Add separator between reports
+        if (i > 0) {
+            out << "\n\n";
+            out << "=======================================================\n";
+            out << "              NEXT DIRECTORY REPORT\n";
+            out << "=======================================================\n\n";
+        }
+        
+        // Write the actual report content
+        out << gState.reportPages[i];
+    }
+
+    // ===================================================================
+    // GLOBAL SUMMARY SECTION
+    // ===================================================================
+    /* Final consolidated statistics */
+    out << "\n\n";
+    out << "=======================================================\n";
+    out << "                 VALIDATION SUMMARY\n";
+    out << "=======================================================\n\n";
+    
+    // Calculate success rate (handling division by zero)
+    int totalDirs = gState.passedDirs + gState.passedWithIssuesDirs + gState.failedDirs;
+    float successRate = (totalDirs > 0) ? 
+        (100.0f * (gState.passedDirs + gState.passedWithIssuesDirs) / totalDirs) : 0.0f;
+
+    // Summary statistics
+    out << "Directories passed completely: " << gState.passedDirs << "\n";
+    out << "Directories passed with issues: " << gState.passedWithIssuesDirs << "\n";
+    out << "Directories failed: " << gState.failedDirs << "\n";
+    out << "Overall success rate: " << std::fixed << std::setprecision(1) 
+        << successRate << "%\n\n";
+    
+    // Add any additional global summary content
+    if (!gState.globalSummary.empty()) {
+        out << gState.globalSummary << "\n";
+    }
+
+    // ===================================================================
+    // REPORT FOOTER
+    // ===================================================================
+    out << "=======================================================\n";
+    out << "                 END OF REPORT\n";
+    out << "=======================================================\n";
+
+    // ===================================================================
+    // FILE CLOSING AND CONFIRMATION
+    // ===================================================================
+    out.close();
+    
+    // Verify successful write operation
+    if (out.fail()) {
+        std::cerr << "Warning: Potential write error during report generation: " 
+                  << filename << std::endl;
+    } else {
+        std::cout << "Text report successfully saved to: " << filename << std::endl;
+    }
+}
+
+/*
+ * SaveRootReport:
+ * Saves all validation reports to a ROOT file format for programmatic analysis.
+ * Stores each directory report as a separate TObjString and includes summary statistics.
+ *
+ * Parameters:
+ *   filename - Full path of the output ROOT file to create/overwrite
+ *
+ * Operation:
+ * 1. Creates a new ROOT file (overwrites existing)
+ * 2. Saves each directory report as a named TObjString
+ * 3. Stores global summary as a separate object
+ * 4. Ensures proper file closure and error handling
+ *
+ * ROOT File Structure:
+ * - Contains TObjString objects for each directory report
+ * - Includes "GlobalSummary" TObjString
+ * - Objects named systematically (Directory_0, Directory_1, etc.)
+ */
+void SaveRootReport(const TString& filename) {
+    // ===================================================================
+    // FILE CREATION AND VALIDATION
+    // ===================================================================
+    /* Create the ROOT file (RECREATE mode overwrites existing) */
+    TFile file(filename, "RECREATE");
+    
+    // Verify file was created successfully
+    if (file.IsZombie()) {
+        std::cerr << "Error: Could not create ROOT report file: " << filename << std::endl;
+        return;
+    }
+
+    // ===================================================================
+    // STORE INDIVIDUAL DIRECTORY REPORTS
+    // ===================================================================
+    /* Save each directory report as a separate named object */
+    for (size_t i = 0; i < gState.reportPages.size(); i++) {
+        // Create object name with index (Directory_0, Directory_1, etc.)
+        TString name = TString::Format("Directory_%zu", i);
+        
+        // Create a ROOT string object containing the report
+        TObjString obj(gState.reportPages[i].c_str());
+        
+        // Write to file and check for errors
+        if (obj.Write(name) == 0) {
+            std::cerr << "Warning: Failed to write directory report " << i 
+                      << " to ROOT file" << std::endl;
+        }
+    }
+
+    // ===================================================================
+    // STORE GLOBAL SUMMARY
+    // ===================================================================
+    /* Save the consolidated summary as a special object */
+    TObjString summary(gState.globalSummary.c_str());
+    if (summary.Write("GlobalSummary") == 0) {
+        std::cerr << "Warning: Failed to write global summary to ROOT file" << std::endl;
+    }
+
+    // ===================================================================
+    // FILE FINALIZATION
+    // ===================================================================
+    /* Properly close the file and handle any errors */
+    file.Close();
+    
+    // Verify write operation was successful
+    if (file.TestBit(TFile::kWriteError)) {
+        std::cerr << "Warning: Potential write error during ROOT file creation: " 
+                  << filename << std::endl;
+    } else {
+        std::cout << "ROOT report successfully saved to: " << filename << std::endl;
+        
+        // Optional: Print file size for verification
+        Long64_t size = file.GetSize();
+        std::cout << "File size: " << size << " bytes" << std::endl;
+    }
+}
+
+/*
+ * SavePdfReport:
+ * Generates a comprehensive PDF report with graphical elements including:
+ * - Summary page with pie chart visualization
+ * - Detailed directory reports with color-coded status
+ * - Professional formatting and visual hierarchy
+ *
+ * Parameters:
+ *   filename - Full path of the output PDF file
+ *
+ * Operation:
+ * 1. Creates a multi-page PDF document using ROOT's TCanvas
+ * 2. First page shows global statistics and pie chart
+ * 3. Subsequent pages show individual directory reports
+ * 4. Uses color coding to highlight status and issues
+ * 5. Closes PDF document properly
+ */
+void SavePdfReport(const TString& filename) {
+    // Create a canvas for PDF output (1200x1600 pixels)
+    TCanvas canvas("canvas", "Validation Report", 1200, 1600);
+
+    // ===================================================================
+    // PDF DOCUMENT INITIALIZATION
+    // ===================================================================
+    /* Open PDF document - use [ to start multi-page document */
+    canvas.Print(filename + "[");
+    
+    // ===================================================================
+    // PAGE 1: GLOBAL SUMMARY
+    // ===================================================================
+    canvas.Clear();
+    canvas.Divide(1, 2); // Split canvas into top and bottom sections
+    
+    // -------------------------------------------------------------------
+    // TOP SECTION: TEXT SUMMARY
+    // -------------------------------------------------------------------
+    canvas.cd(1); // Activate top section
+    
+    // Create text box for summary information
+    TPaveText summaryBox(0.05, 0.05, 0.95, 0.95);
+    summaryBox.AddText("EXORCISM VALIDATION REPORT - GLOBAL SUMMARY");
+    summaryBox.AddText("");
+    summaryBox.AddText(TString::Format("Ladder: %s", TString(gState.currentLadder).Data()));
+    summaryBox.AddText(TString::Format("Report generated: %s %s", __DATE__, __TIME__));
+    summaryBox.AddText("");
+
+    // Calculate totals and success rate
+    int totalDirs = gState.passedDirs + gState.passedWithIssuesDirs + gState.failedDirs;
+    summaryBox.AddText(TString::Format("Total directories: %d", totalDirs));
+    summaryBox.AddText(TString::Format("Passed: %d", gState.passedDirs));
+    summaryBox.AddText(TString::Format("Passed with issues: %d", gState.passedWithIssuesDirs));
+    summaryBox.AddText(TString::Format("Failed: %d", gState.failedDirs));
+    summaryBox.AddText(TString::Format("Success rate: %.1f%%", (totalDirs > 0 ? 100.0 * (gState.passedDirs + gState.passedWithIssuesDirs) / totalDirs : 0)));
+
+    // Style the summary box
+    summaryBox.SetTextAlign(12);  // Center alignment
+    summaryBox.SetTextSize(0.03);
+    summaryBox.SetFillColor(0);   // Transparent background
+    summaryBox.SetBorderSize(1);
+    summaryBox.Draw();
+    
+    // -------------------------------------------------------------------
+    // BOTTOM SECTION: PIE CHART VISUALIZATION
+    // -------------------------------------------------------------------
+    canvas.cd(2); // Activate bottom section
+
+    if (totalDirs > 0) {
+        // Create pie chart with three segments
+        TPie* pie = new TPie("pie", "", 3);
+        
+        // Position and size the pie chart
+        pie->SetCircle(0.3, 0.5, 0.2);
+        
+        // Add data segments with colors
+        pie->SetEntryVal(0, gState.passedDirs);
+        pie->SetEntryLabel(0, "");
+        pie->SetEntryFillColor(0, kGreen);
+
+        pie->SetEntryVal(1, gState.passedWithIssuesDirs);
+        pie->SetEntryLabel(1, "");
+        pie->SetEntryFillColor(1, kOrange);
+
+        pie->SetEntryVal(2, gState.failedDirs);
+        pie->SetEntryLabel(2, "");
+        pie->SetEntryFillColor(2, kRed);
+
+        // Draw the pie chart
+        pie->Draw("rsc");
+
+        // Create and position the legend
+        TLegend* legend = new TLegend(0.6, 0.5, 0.95, 0.85);
+        legend->SetHeader("Validation Results", "C");
+        legend->SetTextSize(0.03);
+        legend->SetBorderSize(1);
+        legend->SetFillColor(0);
+
+        // Add legend entries with percentages
+        legend->AddEntry("", TString::Format("Passed: %d (%.1f%%)", 
+            gState.passedDirs, 100.0*gState.passedDirs/totalDirs), "");
+        legend->AddEntry("", TString::Format("Passed with issues: %d (%.1f%%)", 
+            gState.passedWithIssuesDirs, 100.0*gState.passedWithIssuesDirs/totalDirs), "");
+        legend->AddEntry("", TString::Format("Failed: %d (%.1f%%)", 
+            gState.failedDirs, 100.0*gState.failedDirs/totalDirs), "");
+
+        legend->Draw();
+    } else {
+        // Handle case with no directories
+        TPaveText noData(0.1, 0.1, 0.9, 0.9);
+        noData.AddText("No validation data available")->SetTextColor(kRed);
+        noData.Draw();
+    }
+    
+    // Output the summary page to PDF
+    canvas.Print(filename);
+    
+    // ===================================================================
+    // FOLLOWING PAGES: DETAILED DIRECTORY REPORTS
+    // ===================================================================
+    for (const auto& report : gState.reportPages) {
+        canvas.Clear();
+        canvas.cd(); // Use full canvas for directory reports
+        
+        // Create text box for report content      
+        TPaveText textBox(0.05, 0.05, 0.95, 0.95);
+        textBox.SetTextAlign(12);   // Left alignment
+        textBox.SetTextSize(0.025);
+        textBox.SetFillColor(0);    // Transparent background
+        textBox.SetBorderSize(1);
+        
+        // Parse the report text line by line
+        std::istringstream stream(report);
+        std::string line;
+        bool isFailedFolder = false;
+        
+        while (std::getline(stream, line)) {
+            // Skip empty lines
+            if (line.empty()) continue;
+            
+            // Handle status line with color coding
+            if (line.find("STATUS:") != std::string::npos) {
+                if (line.find("FAILED") != std::string::npos) {
+                    textBox.AddText(line.c_str())->SetTextColor(kRed);
+                    isFailedFolder = true;
+                } 
+                else if (line.find("PASSED WITH ISSUES") != std::string::npos) {
+                    textBox.AddText(line.c_str())->SetTextColor(kOrange);
+                    isFailedFolder = true;
+                }
+                else if (line.find("PASSED") != std::string::npos) {
+                    textBox.AddText(line.c_str())->SetTextColor(kGreen+2);
+                    isFailedFolder = false;
+                }
+                continue;
+            }
+            
+            // Handle log file status line
+            if (line.find("Log file:") != std::string::npos) {
+                size_t colonPos = line.find(":");
+                if (colonPos != std::string::npos) {
+                    std::string prefix = line.substr(0, colonPos + 1);
+                    std::string rest = line.substr(colonPos + 1);
+        
+                    textBox.AddText(prefix.c_str());
+                     if (rest.find("FOUND") != std::string::npos) {
+                        textBox.AddText(rest.c_str())->SetTextColor(kGreen+2);
+                    } else if (rest.find("MISSING") != std::string::npos) {
+                        textBox.AddText(rest.c_str())->SetTextColor(kRed);
+                    } else {
+                        textBox.AddText(rest.c_str());
+                    }
+                } else {
+                     textBox.AddText(line.c_str());
+                }
+                continue;
+            }
+
+            // Handle module files status line
+            if (line.find("Module files:") != std::string::npos) {
+                size_t colonPos = line.find(":");
+                if (colonPos != std::string::npos) {
+                    std::string prefix = line.substr(0, colonPos + 1);
+                    std::string rest = line.substr(colonPos + 1);
+        
+                    textBox.AddText(prefix.c_str());
+                    if (rest.find("ERROR") != std::string::npos) {
+                        textBox.AddText(rest.c_str())->SetTextColor(kRed);
+                    } else if (rest.find("OK") != std::string::npos) {
+                        textBox.AddText(rest.c_str())->SetTextColor(kGreen+2);
+                    } else {
+                        textBox.AddText(rest.c_str());
+                    }
+                    } else {
+                        textBox.AddText(line.c_str());
+                    }
+                continue;
+            }
+            
+            // Highlight invalid files sections
+            if (line.find("Invalid log data files:") != std::string::npos ||
+                line.find("Module test file errors:") != std::string::npos) {
+                textBox.AddText(line.c_str())->SetTextColor(kRed);
+                continue;
+            }
+            
+            // Highlight individual file errors (lines starting with " - ")
+            if (line.find(" - ") == 0) {
+                textBox.AddText(line.c_str())->SetTextColor(kRed);
+                continue;
+            }
+            
+            // Individual file errors (lines starting with " - ")
+            if (line.find(" - ") == 0) {
+                textBox.AddText(line.c_str())->SetTextColor(kRed);
+                continue;
+            }
+            
+            // Color code count lines (X/8) based on correctness
+            if (line.find("files:") != std::string::npos || line.find("found:") != std::string::npos) {
+                size_t colonPos = line.find(":");
+                if (colonPos != std::string::npos) {
+                    std::string prefix = line.substr(0, colonPos + 1);
+                    std::string rest = line.substr(colonPos + 1);
+                    
+                    // Check if count is incorrect (looking for patterns like "X/8")
+                    bool isCountIncorrect = false;
+                    size_t slashPos = rest.find("/");
+                    if (slashPos != std::string::npos) {
+                        std::string countStr = rest.substr(0, slashPos);
+                        std::string expectedStr = rest.substr(slashPos + 1);
+    
+                        try {
+                            int count = std::stoi(countStr);
+                            int expected = std::stoi(expectedStr);
+                            if (count != expected) {
+                                isCountIncorrect = true;
+                            }
+                        } catch (const std::invalid_argument& e) {
+                            isCountIncorrect = true;
+                        } catch (const std::out_of_range& e) {
+                            isCountIncorrect = true;
+                        } 
+                    }                   
+                    // Add colored text
+                    textBox.AddText(prefix.c_str());
+                    if (isCountIncorrect) {
+                        textBox.AddText(rest.c_str())->SetTextColor(kRed);
+                    } else {
+                        textBox.AddText(rest.c_str())->SetTextColor(kGreen+2);
+                    }
+                } else {
+                    textBox.AddText(line.c_str());
+                }
+                continue;
+            }
+
+            // Special handling for Pscan section counts
+            if (line.find("Electron text:") != std::string::npos || 
+                line.find("Hole text:") != std::string::npos ||
+                line.find("Electron root:") != std::string::npos ||
+                line.find("Hole root:") != std::string::npos) {
+                
+                size_t colonPos = line.find(":");
+                if (colonPos != std::string::npos) {
+                    std::string prefix = line.substr(0, colonPos + 1);
+                    std::string rest = line.substr(colonPos + 1);
+                    
+                    // Color code count lines (X/8) based on correctness
+                    bool isCountCorrect = false;
+                    size_t slashPos = rest.find("/");
+                    if (slashPos != std::string::npos) {
+                        std::string countStr = rest.substr(0, slashPos);
+                        
+                        try {
+                            int count = std::stoi(countStr);
+                            if (count == 8) {
+                                isCountCorrect = true;
+                            }
+                        } catch (...) {
+                            // Ignore conversion errors
+                        }
+                    }
+                    
+                    // Add colored text
+                    textBox.AddText(prefix.c_str());
+                    if (isCountCorrect) {
+                        textBox.AddText(rest.c_str())->SetTextColor(kGreen+2);
+                    } else {
+                        textBox.AddText(rest.c_str())->SetTextColor(kRed);
+                    }
+                } else {
+                    textBox.AddText(line.c_str());
+                }
+                continue;
+            }
+            
+            // Highlight error and warning messages
+            if (line.find("Error:") != std::string::npos || 
+                line.find("Warning:") != std::string::npos) {
+                textBox.AddText(line.c_str())->SetTextColor(kOrange+7);
+                continue;
+            }
+            
+            // Default case - normal text
+            textBox.AddText(line.c_str());
+        }
+        
+        // Draw the text box and add to PDF
+        textBox.Draw();
+        canvas.Print(filename);
+    }
+    
+    // ===================================================================
+    // FINALIZE PDF DOCUMENT
+    // ===================================================================
+    /* Close the PDF document properly using ] */
+    canvas.Print(filename + "]");
+    std::cout << "PDF report saved to: " << filename << std::endl;
+}
+
+/*
+ * GenerateGlobalSummary:
+ * Creates a consolidated summary of all validation results with statistics and metrics.
+ * This global summary appears at the end of reports and provides high-level insights.
+ *
+ * Parameters:
+ *   totalDirs - Total number of directories processed (for percentage calculations)
+ *
+ * Operation:
+ * 1. Calculates success rate and other metrics
+ * 2. Formats results into a standardized summary block
+ * 3. Stores the summary in gState.globalSummary for inclusion in reports
+ * 4. Outputs the summary to console for immediate feedback
+ *
+ * Output Includes:
+ * - Total directories processed
+ * - Breakdown by status (passed/warning/failed)
+ * - Success rate percentage
+ * - Visual separators for readability
+ */
+void GenerateGlobalSummary(int totalDirs) {
+    // Create a string stream to build the summary content
+    std::stringstream summary;
+
+    // ===================================================================
+    // SUMMARY HEADER
+    // ===================================================================
+    summary << "\n\n====================================================\n";
+    summary << "EXORCISM VALIDATION SUMMARY\n";
+    summary << "====================================================\n";
+
+    // ===================================================================
+    // CORE STATISTICS
+    // ===================================================================
+    /* Calculate success rate with protection against division by zero */
+    float successRate = totalDirs > 0 ? 
+        (100.0f * (gState.passedDirs + gState.passedWithIssuesDirs) / totalDirs) : 0.0f;
+
+    // Basic counts
+    summary << "Ladder:          " << gState.currentLadder << "\n";
+    summary << "Total directories: " << totalDirs << "\n";
+    summary << "Passed:          " << gState.passedDirs << "\n";
+    summary << "Passed with issues: " << gState.passedWithIssuesDirs << "\n";
+    summary << "Failed:          " << gState.failedDirs << "\n";
+
+    // Success rate with fixed decimal precision
+    summary << "Success rate:    " << std::fixed << std::setprecision(1) 
+            << successRate << "%\n";
+
+    // ===================================================================
+    // ADDITIONAL METRICS (when applicable)
+    // ===================================================================
+    /* Include warning ratios if there are passed-with-issues cases */
+    if (gState.passedWithIssuesDirs > 0) {
+        float warningRate = 100.0f * gState.passedWithIssuesDirs / 
+                          (gState.passedDirs + gState.passedWithIssuesDirs);
+        summary << "Warning rate among passed: " << std::setprecision(1) 
+                << warningRate << "%\n";
+    }
+
+    /* Critical failure analysis */
+    if (gState.failedDirs > 0) {
+        float failureRate = 100.0f * gState.failedDirs / totalDirs;
+        summary << "Critical failure rate: " << std::setprecision(1) 
+                << failureRate << "%\n";
+    }
+
+    // ===================================================================
+    // QUALITATIVE ASSESSMENT
+    // ===================================================================
+    summary << "\nOverall Status: ";
+    if (successRate >= 95.0f) {
+        summary << "EXCELLENT (≥95% success)";
+    } 
+    else if (successRate >= 80.0f) {
+        summary << "GOOD (≥80% success)";
+    }
+    else if (successRate >= 60.0f) {
+        summary << "FAIR (≥60% success)";
+    }
+    else {
+        summary << "POOR (<60% success)";
+    }
+
+    // ===================================================================
+    // FOOTER
+    // ===================================================================
+    summary << "\n====================================================\n";
+    summary << "End of Summary\n";
+    summary << "====================================================\n";
+
+    // ===================================================================
+    // STORE AND OUTPUT RESULTS
+    // ===================================================================
+    // Save to global state for inclusion in reports
+    gState.globalSummary = summary.str();
+
+    // Also print to console for immediate visibility
+    std::cout << gState.globalSummary << std::endl;
+}
+
+// ===================================================================
+// Directory Processing
+// ===================================================================
+/*
+ * FindValidationDirectories:
+ * Scans the current working directory to identify all potential validation directories.
+ * 
+ * Returns:
+ *   std::vector<TString> - List of directory names that should be validated
+ *
+ * Operation:
+ * 1. Gets list of all files/directories in current working directory
+ * 2. Filters for valid directory names (excluding system directories)
+ * 3. Returns names of candidate directories for validation
+ *
+ * Directory Selection Criteria:
+ * - Must be a directory (not a file)
+ * - Must not be "." or ".." (current/parent directory)
+ * - Must not be hidden (names starting with '.')
+ * - Must not be a known system directory
+ */
+std::vector<TString> FindValidationDirectories() {
+    std::vector<TString> directories;  // Stores found directories
+    
+    // ===================================================================
+    // INITIALIZE DIRECTORY SCANNING
+    // ===================================================================
+    /* Create directory object for current working directory */
+    TSystemDirectory rootDir(".", ".");
+    
+    /* Get list of all entries in the directory */
+    TList* dirContents = rootDir.GetListOfFiles();
+    
+    // ===================================================================
+    // VALIDATION CHECKS
+    // ===================================================================
+    if (!dirContents) {
+        std::cerr << "Error: Could not read directory contents from current path." << std::endl;
+        return directories;  // Return empty vector on error
+    }
+
+    // ===================================================================
+    // PROCESS DIRECTORY ENTRIES
+    // ===================================================================
+    TIter next(dirContents);  // Create iterator for directory contents
+    TSystemFile* file;        // Pointer to current file/directory entry
+    
+    while ((file = (TSystemFile*)next())) {  // Iterate through all entries
+        TString fileName = file->GetName();  // Get entry name
+        
+        // ---------------------------------------------------------------
+        // FILTER OUT NON-DIRECTORIES
+        // ---------------------------------------------------------------
+        /* Skip if not a directory or special system entries */
+        if (!file->IsDirectory() || fileName == "." || fileName == "..") {
+            continue;
+        }
+        
+        // ---------------------------------------------------------------
+        // FILTER OUT HIDDEN DIRECTORIES
+        // ---------------------------------------------------------------
+        /* Skip hidden directories (common on Unix systems) */
+        if (fileName.BeginsWith(".")) {
+            continue;
+        }
+        
+        // ---------------------------------------------------------------
+        // FILTER OUT KNOWN SYSTEM DIRECTORIES
+        // ---------------------------------------------------------------
+        /* Skip common ROOT and system directories */
+        if (fileName == "root" || fileName == "sys" || fileName == "etc") {
+            continue;
+        }
+        
+        // ---------------------------------------------------------------
+        // ADD VALID DIRECTORY TO RESULTS
+        // ---------------------------------------------------------------
+        /* If all checks passed, add to our list */
+        directories.push_back(fileName);
+    }
+
+    // ===================================================================
+    // CLEANUP AND RETURN RESULTS
+    // ===================================================================
+    delete dirContents;  // Free the directory listing
+    
+    // Log findings to console
+    std::cout << "Found " << directories.size() 
+              << " potential validation directories." << std::endl;
+    
+    return directories;
+}
+
+// ===================================================================
+// File Cleanup Function
+// ===================================================================
+/*
+ * Extra_Omnes:
+ * Performs interactive cleanup of problematic files identified during validation.
+ * Latin for "all others out", this function handles all remaining file issues.
+ *
+ * Operation:
+ * 1. Identifies problematic files from validation results
+ * 2. Groups files by error type (invalid, empty, unexpected)
+ * 3. Prompts user for confirmation before deletion
+ * 4. Tracks successful/failed deletions
+ * 5. Generates cleanup report
+ *
+ * Safety Features:
+ * - Interactive confirmation for each deletion group
+ * - Preserves original files if deletion fails
+ * - Comprehensive logging of all actions
+ */
+void Extra_Omnes() {
+    std::cout << "\n===== FILE CLEANUP PROCEDURE =====" << std::endl;
+    std::cout << "This will remove problematic files after confirmation." << std::endl;
+    
+    // ===================================================================
+    // TRACKING VARIABLES
+    // ===================================================================
+    std::vector<std::string> deletedFiles;      // Successfully deleted files
+    std::vector<std::string> failedDeletions;   // Files that couldn't be deleted
+    
+    // ===================================================================
+    // PROCESS ALL DIRECTORIES
+    // ===================================================================
+    std::vector<TString> directories = FindValidationDirectories();
+    for (const auto& dir : directories) {
+        // Run validators to get complete error lists
+        ValidationResult logResult = CheckLogFiles(dir.Data());
+        ValidationResult trimResult = CheckTrimFiles(dir.Data());
+        ValidationResult pscanResult = CheckPscanFiles(dir.Data());
+        ValidationResult connResult = CheckConnFiles(dir.Data());
+
+        // ===============================================================
+        // 1. PROCESS DATA-TESTER PAIRS
+        // ===============================================================
+        if (logResult.dataFileCount > 0) {
+            TSystemDirectory dirObj(dir, dir);
+            TList* files = dirObj.GetListOfFiles();
+            if (files) {
+                std::vector<std::pair<TString, TString>> dataTesterPairs;
+                std::map<TString, bool> testerFileMap;
+
+                // Collect all tester files first
+                TSystemFile* file;
+                TIter next(files);
+                while ((file = (TSystemFile*)next())) {
+                    TString fileName = file->GetName();
+                    if (fileName.BeginsWith("tester_febs_") && fileName.Contains("_arr_")) {
+                        testerFileMap[fileName] = false; // Mark as unmatched
+                    }
+                }
+
+                // Match data files with testers
+                TIter next2(files);
+                while ((file = (TSystemFile*)next2())) {
+                    TString fileName = file->GetName();
+                    if (fileName.BeginsWith(dir) && fileName.EndsWith("_data.dat")) {
+                        TString dataPattern;
+                        bool isSpecialCase = false;
+
+                        // Check for standard format: "folder_YYMMDD_HHMM_data.dat"
+                        if (fileName.Length() == (15 + 1 + 6 + 1 + 4 + 9)) {
+                            dataPattern = fileName(16, 11); // Extract YYMMDD_HHMM
+                        } 
+                        // Check for special case: "folder_data.dat"
+                        else if (fileName == TString::Format("%s_data.dat", dir.Data())) {
+                            isSpecialCase = true;
+                        } else {
+                            continue; // Skip unexpected formats
+                        }
+
+                        // Find matching tester file
+                        TString matchedTester;
+                        if (isSpecialCase) {
+                            // Special case: match with oldest available tester
+                            for (auto& tester : testerFileMap) {
+                                if (!tester.second) {
+                                    matchedTester = tester.first;
+                                    tester.second = true;
+                                    break;
+                                }
+                            }
+                        } else {
+                            // Normal case: match by exact pattern
+                            for (auto& tester : testerFileMap) {
+                                Ssiz_t arrPos = tester.first.Index("_arr_");
+                                if (arrPos != kNPOS && !tester.second) {
+                                    TString testerPattern = tester.first(arrPos + 5, 11);
+                                    if (dataPattern == testerPattern) {
+                                        matchedTester = tester.first;
+                                        tester.second = true;
+                                        break;
+                                    }
+                                }
+                            }
+                        }
+
+                        dataTesterPairs.emplace_back(fileName, matchedTester);
+                    }
+                }
+
+                // Process invalid data files and their testers
+                for (const auto& invalidFile : logResult.invalidFiles) {
+                    // Skip log files from deletion
+                    if (TString(invalidFile.c_str()).EndsWith(".log")) {
+                        continue;
+                    }
+
+                    // Find matching pair
+                    for (const auto& pair : dataTesterPairs) {
+                        if (pair.first == invalidFile) {
+                            std::cout << "\n===== INVALID DATA-TESTER PAIR =====" << std::endl;
+                            std::cout << "Data file: " << pair.first << std::endl;
+                            if (!pair.second.IsNull()) {
+                                std::cout << "Matched tester file: " << pair.second << std::endl;
+                            } else {
+                                std::cout << "No matching tester file found" << std::endl;
+                            }
+
+                            // Interactive confirmation
+                            std::cout << "Delete this file pair? (y/n): ";
+                            std::string response;
+                            std::getline(std::cin, response);
+                            
+                            if (response == "y" || response == "Y") {
+                                // Delete data file
+                                TString dataPath = dir + "/" + pair.first;
+                                if (gSystem->Unlink(dataPath.Data())) {
+                                    deletedFiles.push_back(pair.first.Data());
+                                    std::cout << "Deleted data file: " << pair.first << std::endl;
+                                } else {
+                                    failedDeletions.push_back(pair.first.Data());
+                                    std::cout << "Failed to delete data file: " << pair.first << std::endl;
+                                }
+
+                                // Delete tester file if exists
+                                if (!pair.second.IsNull()) {
+                                    TString testerPath = dir + "/" + pair.second;
+                                    if (gSystem->Unlink(testerPath.Data())) {
+                                        deletedFiles.push_back(pair.second.Data());
+                                        std::cout << "Deleted tester file: " << pair.second << std::endl;
+                                    } else {
+                                        failedDeletions.push_back(pair.second.Data());
+                                        std::cout << "Failed to delete tester file: " << pair.second << std::endl;
+                                    }
+                                }
+                            }
+                            break;
+                        }
+                    }
+                }
+                delete files;
+            }
+        }
+
+        // ===============================================================
+        // 2. PROCESS OTHER PROBLEMATIC FILES
+        // ===============================================================
+        struct FileCategory {
+            std::string name;
+            std::vector<std::string> files;
+            TString subdir;
+            bool checkFormat;
+        };
+
+        // Define cleanup categories
+        std::vector<FileCategory> categories = {
+            {"Empty log data files", logResult.emptyFiles, "", false},
+            {"Unexpected files in log directory", logResult.unexpectedFiles, "", false},
+            {"Empty pscan files", pscanResult.emptyFiles, "pscan_files", false},
+            {"Module test file errors", pscanResult.moduleErrorFiles, "pscan_files", false},
+            {"Unexpected files in pscan directory", pscanResult.unexpectedFiles, "pscan_files", false}
+        };
+
+        // Filter out log files from all categories
+        for (auto& category : categories) {
+            category.files.erase(
+                std::remove_if(
+                    category.files.begin(),
+                    category.files.end(),
+                    [](const std::string& file) {
+                        return TString(file.c_str()).EndsWith(".log");
+                    }
+                ),
+                category.files.end()
+            );
+        }
+
+        for (auto& category : categories) {
+            if (category.files.empty()) continue;
+            
+            std::cout << "\n===== " << category.name << " =====" << std::endl;
+            std::cout << "Found " << category.files.size() << " files:" << std::endl;
+            for (const auto& file : category.files) {
+                std::cout << " - " << file << std::endl;
+            }
+            
+            // Interactive confirmation
+            std::cout << "\nDelete these " << category.files.size() << " files? (y/n): ";
+            std::string response;
+            std::getline(std::cin, response);
+            
+            if (response == "y" || response == "Y") {
+                for (const auto& file : category.files) {
+                    TString fullPath = dir + "/";
+                    if (!category.subdir.IsNull()) {
+                        fullPath += category.subdir + "/";
+                    }
+                    fullPath += file.c_str();
+                    
+                    if (gSystem->Unlink(fullPath.Data())) {
+                        deletedFiles.push_back(file);
+                    } else {
+                        failedDeletions.push_back(file);
+                    }
+                }
+                std::cout << "Deleted " << category.files.size() << " files." << std::endl;
+            }
+        }
+
+        // ===============================================================
+        // 3. SPECIAL HANDLING FOR TRIM AND CONN FILES
+        // ===============================================================
+        auto processProtectedFiles = [&](const std::vector<std::string>& files, 
+                                        const TString& subdir, 
+                                        const std::string& categoryName) {
+            if (files.empty()) return;
+
+            std::vector<std::string> invalidFormatFiles;
+            for (const auto& file : files) {
+                TString fileName(file.c_str());
+                
+                // Skip log files
+                if (fileName.EndsWith(".log")) {
+                    continue;
+                }
+
+                // Check file name format
+                bool validFormat = false;
+                if (subdir == "trim_files") {
+                    validFormat = fileName.EndsWith("_elect.txt") || fileName.EndsWith("_holes.txt");
+                } else if (subdir == "conn_check_files") {
+                    validFormat = fileName.EndsWith("_elect.txt") || fileName.EndsWith("_holes.txt");
+                }
+
+                if (!validFormat) {
+                    invalidFormatFiles.push_back(file);
+                }
+            }
+
+            if (!invalidFormatFiles.empty()) {
+                std::cout << "\n===== INVALID FORMAT FILES IN " << subdir << " =====" << std::endl;
+                std::cout << "Found " << invalidFormatFiles.size() << " files with wrong format:" << std::endl;
+                for (const auto& file : invalidFormatFiles) {
+                    std::cout << " - " << file << std::endl;
+                }
+                
+                // Interactive confirmation
+                std::cout << "\nDelete these " << invalidFormatFiles.size() 
+                          << " invalid format files? (y/n): ";
+                std::string response;
+                std::getline(std::cin, response);
+                
+                if (response == "y" || response == "Y") {
+                    for (const auto& file : invalidFormatFiles) {
+                        TString fullPath = dir + "/" + subdir + "/" + file.c_str();
+                        if (gSystem->Unlink(fullPath.Data())) {
+                            deletedFiles.push_back(file);
+                        } else {
+                            failedDeletions.push_back(file);
+                        }
+                    }
+                    std::cout << "Deleted " << invalidFormatFiles.size() << " files." << std::endl;
+                }
+            }
+        };
+
+        // Process trim and conn files with special rules
+        processProtectedFiles(trimResult.unexpectedFiles, "trim_files", "Unexpected files in trim directory");
+        processProtectedFiles(connResult.unexpectedFiles, "conn_check_files", "Unexpected files in connection directory");
+    }
+    
+    // ===================================================================
+    // GENERATE CLEANUP REPORT
+    // ===================================================================
+    std::stringstream cleanupReport;
+    cleanupReport << "\n===== FILE CLEANUP REPORT =====" << std::endl;
+    cleanupReport << "Total deleted files: " << deletedFiles.size() << std::endl;
+    cleanupReport << "Total failed deletions: " << failedDeletions.size() << std::endl;
+    
+    if (!deletedFiles.empty()) {
+        cleanupReport << "\nSuccessfully deleted files:" << std::endl;
+        for (const auto& file : deletedFiles) {
+            cleanupReport << " - " << file << std::endl;
+        }
+    }
+    
+    if (!failedDeletions.empty()) {
+        cleanupReport << "\nFailed to delete:" << std::endl;
+        for (const auto& file : failedDeletions) {
+            cleanupReport << " - " << file << std::endl;
+        }
+    }
+    
+    // Add to global report
+    gState.globalSummary += cleanupReport.str();
+    
+    std::cout << cleanupReport.str() << std::endl;
+}
+// ===================================================================
+// Main Function - Exorcism
+// ===================================================================
+/*
+ * Exorcism:
+ * Main driver function that orchestrates the entire validation process.
+ * Performs complete validation of ladder test data directories including:
+ * - Directory discovery
+ * - Two-pass validation (before/after cleanup)
+ * - Comprehensive report generation
+ * - Interactive cleanup of problematic files
+ *
+ * Operation Flow:
+ * 1. Initializes global state
+ * 2. Discovers validation directories
+ * 3. First validation pass (pre-cleanup)
+ * 4. Generates initial reports
+ * 5. Performs interactive cleanup
+ * 6. Second validation pass (post-cleanup)
+ * 7. Generates final reports
+ * 8. Provides completion summary
+ */
+void Exorcism() {
+    // ===================================================================
+    // INITIALIZATION
+    // ===================================================================
+    /* Set current ladder name from working directory */
+    gState.currentLadder = gSystem->BaseName(gSystem->WorkingDirectory());
+    
+    /* Print startup banner */
+    std::cout << "Starting EXORCISM validation for ladder: " 
+              << gState.currentLadder << std::endl;
+    std::cout << "====================================================" << std::endl;
+
+    // ===================================================================
+    // DIRECTORY DISCOVERY
+    // ===================================================================
+    /* Find all candidate directories for validation */
+    std::vector<TString> directories = FindValidationDirectories();
+    if (directories.empty()) {
+        std::cout << "No validation directories found!" << std::endl;
+        return;  // Exit if nothing to validate
+    }
+    
+    std::cout << "Found " << directories.size() 
+              << " directories to validate" << std::endl;
+    std::cout << "====================================================\n" << std::endl;
+
+    // ===================================================================
+    // FIRST VALIDATION PASS (BEFORE CLEANUP)
+    // ===================================================================
+    std::cout << "\n===== FIRST VALIDATION PASS (BEFORE CLEANUP) =====" << std::endl;
+    
+    /* Process each directory and generate reports */
+    for (const auto& dir : directories) {
+        GenerateReportPage(dir);
+    }
+    
+    /* Generate initial summary statistics */
+    GenerateGlobalSummary(directories.size());
+    
+    // ===================================================================
+    // SAVE PRE-CLEANUP REPORTS
+    // ===================================================================
+    /* Create timestamp for report filenames */
+    TString timestamp = TString::Format("_%s_%s", __DATE__, __TIME__);
+    timestamp.ReplaceAll(" ", "_");  // Fix spaces in date
+    timestamp.ReplaceAll(":", "-");  // Fix colons in time
+    
+    /* Create report filenames with ladder name and timestamp */
+    TString beforeTxt = TString::Format("ExorcismReport_%s%s_before.txt", 
+                                      gState.currentLadder.c_str(), timestamp.Data());
+    TString beforeRoot = TString::Format("ExorcismReport_%s%s_before.root", 
+                                       gState.currentLadder.c_str(), timestamp.Data());
+    TString beforePdf = TString::Format("ExorcismReport_%s%s_before.pdf", 
+                                      gState.currentLadder.c_str(), timestamp.Data());
+    
+    /* Save reports in all formats */
+    std::cout << "\nSaving pre-cleanup reports..." << std::endl;
+    SaveTxtReport(beforeTxt);
+    SaveRootReport(beforeRoot);
+    SavePdfReport(beforePdf);
+
+    // ===================================================================
+    // INTERACTIVE CLEANUP
+    // ===================================================================
+    /* Perform guided cleanup of problematic files */
+    Extra_Omnes();
+    
+    // ===================================================================
+    // PREPARE FOR SECOND VALIDATION PASS
+    // ===================================================================
+    /* Reset global state while preserving ladder name */
+    std::string ladderName = gState.currentLadder;  // Save
+    gState = GlobalState();  // Reset all counters and reports
+    gState.currentLadder = ladderName;  // Restore
+    
+    // ===================================================================
+    // SECOND VALIDATION PASS (AFTER CLEANUP)
+    // ===================================================================
+    std::cout << "\n===== SECOND VALIDATION PASS (AFTER CLEANUP) =====" << std::endl;
+    
+    /* Re-validate all directories */
+    for (const auto& dir : directories) {
+        GenerateReportPage(dir);
+    }
+    
+    /* Generate post-cleanup summary */
+    GenerateGlobalSummary(directories.size());
+    
+    // ===================================================================
+    // SAVE POST-CLEANUP REPORTS
+    // ===================================================================
+    /* Create report filenames for post-cleanup */
+    TString afterTxt = TString::Format("ExorcismReport_%s%s_after.txt", 
+                                     gState.currentLadder.c_str(), timestamp.Data());
+    TString afterRoot = TString::Format("ExorcismReport_%s%s_after.root", 
+                                      gState.currentLadder.c_str(), timestamp.Data());
+    TString afterPdf = TString::Format("ExorcismReport_%s%s_after.pdf", 
+                                     gState.currentLadder.c_str(), timestamp.Data());
+    
+    /* Save final reports */
+    std::cout << "\nSaving post-cleanup reports..." << std::endl;
+    SaveTxtReport(afterTxt);
+    SaveRootReport(afterRoot);
+    SavePdfReport(afterPdf);
+
+    // ===================================================================
+    // COMPLETION SUMMARY
+    // ===================================================================
+    std::cout << "\nValidation complete! Two sets of reports generated:" << std::endl;
+    std::cout << "Pre-cleanup reports:" << std::endl;
+    std::cout << " - Text: " << beforeTxt << std::endl;
+    std::cout << " - ROOT: " << beforeRoot << std::endl;
+    std::cout << " - PDF:  " << beforePdf << std::endl;
+    
+    std::cout << "\nPost-cleanup reports:" << std::endl;
+    std::cout << " - Text: " << afterTxt << std::endl;
+    std::cout << " - ROOT: " << afterRoot << std::endl;
+    std::cout << " - PDF:  " << afterPdf << std::endl;
+    
+}
+
+int main() {
+    Exorcism();
+    return 0;
+}
+
+